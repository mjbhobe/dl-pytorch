--- conflicted
+++ resolved
@@ -1,2112 +1,1558 @@
-# encoding='utf-8'
-"""
-pytorch_toolkit.py: 
-    Functions, Classes and Metrics to ease the process of training, evaluating and testing models.
-    This module provides a Keras-like API to preclude the need to write boiler-plate code when
-    training your Pytorch models. Convenience functions and classes that wrap those functions
-    have been provided to ease the process of training, evaluating & testing your models.
-    NOTE: these are utility classes/functions to ease the process to training/evaluating & testing ONLY!
-
-@author: Manish Bhobe
-This code is shared with MIT license as-is. Feel free to use it, extend it, but please give me 
-some credit as the original author of this code :) & don't hold me responsible if your project blows up!! ;)
-
-Usage:
-  - Copy this file into a directory in sys.path
-  - import the file into your code - I use this syntax
-       import pytorch_toolkit as pytk
-"""
-import warnings
-warnings.filterwarnings('ignore')
-
-<<<<<<< HEAD
-import sys
-import os
-import random
-=======
-import sys, os, random
->>>>>>> a37dbabb
-import numpy as np
-import pandas as pd
-import matplotlib.pyplot as plt
-import seaborn as sns
-from sklearn.metrics import roc_auc_score
-import itertools
-
-# torch imports
-import torch
-import torch.nn as nn
-from torchsummary import summary
-from torch.utils.data.dataset import Dataset
-<<<<<<< HEAD
-
-=======
- 
->>>>>>> a37dbabb
-# to ensure that you get consistent results across runs & machines
-# @see: https://discuss.pytorch.org/t/reproducibility-over-different-machines/63047
-seed = 123
-random.seed(seed)
-os.environ['PYTHONHASHSEED'] = str(seed)
-np.random.seed(seed)
-<<<<<<< HEAD
-torch.manual_seed(seed)
-=======
-torch.manual_seed(seed);
->>>>>>> a37dbabb
-
-if torch.cuda.is_available():
-    torch.cuda.manual_seed(seed)
-    torch.cuda.manual_seed_all(seed)
-    torch.backends.cudnn.deterministic = True
-    torch.backends.cudnn.benchmark = False
-    torch.backends.cudnn.enabled = False
-
-# library tweaks
-np.set_printoptions(precision=6, linewidth=1024, suppress=True)
-plt.style.use('seaborn')
-sns.set(style='whitegrid', font_scale=1.1, palette='muted')
-
-# -----------------------------------------------------------------------------
-# helper function to create various layers of model
-# -----------------------------------------------------------------------------
-<<<<<<< HEAD
-
-
-=======
->>>>>>> a37dbabb
-def Conv2d(in_channels, out_channels, kernel_size=3, stride=1, padding=1,
-           dilation=1, groups=1, bias=True, padding_mode='zeros'):
-    """
-    (convenience function)
-    creates a nn.Conv2d layer, with weights initiated using glorot_uniform initializer
-    and bias initialized using zeros initializer as is the default in Keras.
-    @params:
-        - same as nn.Conv2d params
-    @returns:
-        - instance of nn.Conv2d layer, with weights initialized using xavier_uniform
-          initializer and bias initialized using zeros initializer
-    """
-    layer = nn.Conv2d(in_channels, out_channels, kernel_size=kernel_size,
-                      stride=stride, padding=padding, dilation=dilation,
-                      groups=groups, bias=bias, padding_mode=padding_mode)
-    # @see: https://msdn.microsoft.com/en-us/magazine/mt833293.aspx for example
-    torch.nn.init.xavier_uniform_(layer.weight)
-<<<<<<< HEAD
-    if bias:
-        torch.nn.init.zeros_(layer.bias)
-    return layer
-
-
-=======
-    if bias: torch.nn.init.zeros_(layer.bias)
-    return layer
-
->>>>>>> a37dbabb
-def Dense(in_nodes, out_nodes, bias=True):
-    """
-    (convenience function)
-    creates a fully connected layer
-    @params:
-      - in_nodes: # of nodes from pervious layer
-      - out_nodes: # of nodes in this layer
-    @returns:
-      - an instance of nn.Linear class with weights (params) initialized
-        using xavier_uniform initializer & bias initialized with zeros
-    """
-    layer = nn.Linear(in_nodes, out_nodes, bias)
-    # @see: https://msdn.microsoft.com/en-us/magazine/mt833293.aspx for example
-    torch.nn.init.xavier_uniform_(layer.weight)
-<<<<<<< HEAD
-    if bias:
-        torch.nn.init.zeros_(layer.bias)
-    return layer
-
-
-=======
-    if bias: torch.nn.init.zeros_(layer.bias)
-    return layer
-
->>>>>>> a37dbabb
-def Linear(in_nodes, out_nodes, bias=True):
-    """
-    another shortcut for dense(in_nodes, out_nodes)
-    """
-    return Dense(in_nodes, out_nodes, bias)
-
-<<<<<<< HEAD
-
-=======
->>>>>>> a37dbabb
-def Flatten(x):
-    """
-    (convenience function)
-    Flattens out the previous layer. Normally used between Conv2D/MaxPooling2D or LSTM layers
-    and Linear/Dense layers
-    """
-<<<<<<< HEAD
-    return x.view(x.shape[0], -1)
-
-=======
-    return x.view(x.shape[0],-1)
->>>>>>> a37dbabb
-
-def getConv2dFlattenShape(image_height, image_width, conv2d_layer, pool=2):
-    kernel_size = conv2d_layer.kernel_size
-    stride = conv2d_layer.stride
-    padding = conv2d_layer.padding
-    dilation = conv2d_layer.dilation
-
-    # calculate the output shape for Flatten layer
-<<<<<<< HEAD
-    # Andrew Ng's formula without dilation -> out = (f + 2p - (k-1))/s) + 1
-    # with dilation out = ((f + 2p - d * ((k-1) - 1)) / s)  + 1
-    out_height = np.floor(
-        (image_height + 2 * padding[0] - dilation[0] * (kernel_size[0] - 1) - 1) / stride[0] + 1)
-    out_width = np.floor(
-        (image_width + 2 * padding[1] - dilation[1] * (kernel_size[1] - 1) - 1) / stride[1] + 1)
-    if pool > 0:
-=======
-    # Andrew Ng's formula without dilation -> out = (f + 2p - (k-1))/s + 1
-    # with dilation out = ((f + 2p - d * ((k-1) - 1)) / s)  + 1
-    out_height = np.floor((image_height + 2 * padding[0] - dilation[0] * (kernel_size[0]-1)-1)/stride[0] + 1)
-    out_width = np.floor((image_width + 2 * padding[1] - dilation[1] * (kernel_size[1]-1)-1) / stride[1] + 1)
-    if pool:
->>>>>>> a37dbabb
-        out_height /= pool
-        out_width /= pool
-    return int(out_height), int(out_width)
-
-# --------------------------------------------------------------------------------------
-# Metrics used during training of model
-# In this section, I provide code for typical metrics used during training
-# NOTE: In this version, there is no provision to add your own metric!
-# --------------------------------------------------------------------------------------
-<<<<<<< HEAD
-
-
-def epsilon():
-    return torch.tensor(1e-7)
-
-
-=======
-def epsilon():
-    return torch.tensor(1e-7)
-
->>>>>>> a37dbabb
-def accuracy(logits, labels):
-    """
-    computes accuracy given logits (computed probabilities) & labels (actual values)
-    @params:
-        - logits: predictions computed from call to model.forward(...) (Tensor)
-        - labels: actual values (labels) (Tensor)
-    @returns:
-        computed accuracy value
-           accuracy = (correct_predictions) / len(labels)
-    """
-    if logits.size()[1] == 1:
-        # binary classification case (just 2 classes)
-<<<<<<< HEAD
-        #predicted = torch.round(logits.data).reshape(-1)
-        # any value > 0.5 -> 1 else 0
-        predicted = logits.ge(0.5).view(-1)
-    else:
-        vals, predicted = torch.max(logits.data, 1)
-
-=======
-        predicted = torch.round(logits.data).reshape(-1)
-    else:
-        vals, predicted = torch.max(logits.data, 1)
-    
->>>>>>> a37dbabb
-    total_count = labels.size(0)
-
-    y_pred = predicted.long()
-    if len(labels.shape) > 1:
-        y_true = labels.reshape(-1).long()  # flatten
-    else:
-        y_true = labels.long()
-
-    correct_predictions = (y_pred == y_true).sum().item()
-    # accuracy is the fraction of correct predictions to total_count
-    acc = (correct_predictions / total_count)
-    return acc
-
-<<<<<<< HEAD
-
-=======
->>>>>>> a37dbabb
-def precision(logits, labels):
-    """
-    computes precision metric (for BINARY classification)
-        - logits: predictions computed from call to model.forward(...) (Tensor)
-        - labels: actual values (labels) (Tensor)
-    NOTE: in this version, we limit precision/recall/f1-score calc to binary classification
-    @returns:    # eps=1e-10
-    # prec = true_positives / (predicted_positives + eps)
-        computed precision value
-           precision = true_positives / (predicted_positives + epsilon)
-    """
-    if logits.size()[1] == 1:
-        # binary classification case (just 2 classes)
-<<<<<<< HEAD
-        #predicted = torch.round(logits.data).reshape(-1)
-        # any value > 0.5 -> 1 else 0
-        predicted = logits.ge(0.5).view(-1)
-=======
-        predicted = torch.round(logits.data).reshape(-1)
->>>>>>> a37dbabb
-    else:
-        vals, predicted = torch.max(logits.data, 1)
-
-    y_pred = predicted.long()
-    if len(labels.shape) > 1:
-        y_true = labels.reshape(-1).long()  # flatten
-    else:
-        y_true = labels.long()
-    true_positives = torch.sum(torch.clamp(y_true * y_pred, 0, 1))
-    predicted_positives = torch.sum(torch.clamp(y_pred, 0, 1))
-
-    prec = true_positives / (predicted_positives + epsilon())
-    return prec.detach().numpy()
-
-<<<<<<< HEAD
-
-=======
->>>>>>> a37dbabb
-def recall(logits, labels):
-    """
-    computes precision metric (for binary classification)
-        - logits: predictions computed from call to model.forward(...) (Tensor)
-        - labels: actual values (labels) (Tensor)
-    @returns:
-        computed recall value
-           precision = true_positives / (all_positives + epsilon)
-    """
-    if logits.size()[1] == 1:
-        # binary classification case (just 2 classes)
-<<<<<<< HEAD
-        #predicted = torch.round(logits.data).reshape(-1)
-        # any value > 0.5 -> 1 else 0
-        predicted = logits.ge(0.5).view(-1)
-=======
-        predicted = torch.round(logits.data).reshape(-1)
->>>>>>> a37dbabb
-    else:
-        vals, predicted = torch.max(logits.data, 1)
-
-    y_pred = predicted.long()
-    if len(labels.shape) > 1:
-        y_true = labels.reshape(-1).long()   # flatten
-    else:
-        y_true = labels.long()
-    true_positives = torch.sum(torch.clamp(y_true * y_pred, 0, 1))
-    all_positives = torch.sum(torch.clamp(y_true, 0, 1))
-
-    rec = true_positives / (all_positives + epsilon())
-<<<<<<< HEAD
-    return rec.detach().numpy()
-
-=======
-    return rec.detach().numpy()    
->>>>>>> a37dbabb
-
-def f1_score2(logits, labels):
-    """
-    computes F1 score (for binary classification)
-        - logits: predictions computed from call to model.forward(...) (Tensor)
-        - labels: actual values (labels) (Tensor)
-    @returns:
-        computed F1 score value
-           f1 = 2*((precision*recall)/(precision+recall))
-    """
-
-    prec = precision(logits, labels)
-    rec = recall(logits, labels)
-    f1 = 2 * ((prec * rec) / (prec + rec + epsilon()))
-    return f1.detach().numpy()
-
-<<<<<<< HEAD
-
-=======
->>>>>>> a37dbabb
-def roc_auc(logits, labels):
-    """
-    computes roc_auc score (for BINARY classification)
-        - logits: predictions computed from call to model.forward(...) (Tensor)
-        - labels: actual values (labels) (Tensor)
-    @returns:
-        computed roc_auc score
-    """
-    _, predicted = torch.max(logits.data, 1)
-    y_true = labels.detach().numpy()
-    y_pred = predicted.detach().numpy()
-    rcac = roc_auc_score(y_true, y_pred)
-    return rcac.detach().numpy()
-
-<<<<<<< HEAD
-
-=======
->>>>>>> a37dbabb
-def mse(predictions, actuals):
-    """
-    computes mean-squared-error
-        - predictions: predictions computed from call to model.forward(...) (Tensor)
-        - actuals: actual values (labels) (Tensor)
-    @returns:
-        computed mse = sum((actuals - predictions)**2) / actuals.size(0)
-    """
-    diff = actuals - predictions
-    mse_err = torch.sum(diff * diff) / (diff.numel() + epsilon())
-    return mse_err.detach().numpy()
-
-<<<<<<< HEAD
-
-=======
->>>>>>> a37dbabb
-def rmse(predictions, actuals):
-    """
-    computes root-mean-squared-error
-        - predictions: predictions computed from call to model.forward(...) (Tensor)
-        - actuals: actual values (labels) (Tensor)
-    @returns:
-        computed rmse = sqrt(mse(predictions, actuals))
-<<<<<<< HEAD
-    """
-    rmse_err = torch.sqrt(torch.tensor(
-        mse(predictions, actuals), dtype=torch.float32))
-    return rmse_err.detach().numpy()
-
-
-=======
-    """    
-    rmse_err = torch.sqrt(torch.tensor(mse(predictions, actuals), dtype=torch.float32))
-    return rmse_err.detach().numpy()
-
->>>>>>> a37dbabb
-def mae(predictions, actuals):
-    """
-    computes mean absolute error
-        - predictions: predictions computed from call to model.forward(...) (Tensor)
-        - actuals: actual values (labels) (Tensor)
-    @returns:
-        computed mae = sum(abs(predictions - actuals)) / actuals.size(0)
-<<<<<<< HEAD
-    """
-=======
-    """    
->>>>>>> a37dbabb
-    diff = actuals - predictions
-    mae_err = torch.mean(torch.abs(diff))
-    return mae_err.detach().numpy()
-
-<<<<<<< HEAD
-
-=======
->>>>>>> a37dbabb
-def r2_score(predictions, actuals):
-    """
-    computes the r2_score
-    @returns:
-        computed r2_score
-    """
-<<<<<<< HEAD
-    SS_res = torch.sum(torch.pow(actuals - predictions, 2))
-    SS_tot = torch.sum(torch.pow(actuals - torch.mean(actuals), 2))
-    return (1 - SS_res / (SS_tot + epsilon())).detach().numpy()
-
-=======
-    SS_res = torch.sum(torch.pow(actuals - predictions,2))
-    SS_tot = torch.sum(torch.pow(actuals - torch.mean(actuals),2))
-    return (1 - SS_res/(SS_tot + epsilon())).detach().numpy()
->>>>>>> a37dbabb
-
-METRICS_MAP = {
-    'acc': accuracy,
-    'accuracy': accuracy,
-    'prec': precision,
-    'precision': precision,
-    'rec': recall,
-    'recall': recall,
-    'f1': f1_score2,  # f1_score2 to avoid conflict with scklern.metrics.f1_score
-    'f1_score': f1_score2,
-    'roc_auc': roc_auc,
-    # regression metrics
-    'mse': mse,
-    'rmse': rmse,
-    'mae': mae,
-    'r2_score': r2_score
-}
-
-# -------------------------------------------------------------------------------------
-# helper class to implement early stopping
-# based on Bjarten's implementation (@see: https://github.com/Bjarten/early-stopping-pytorch/blob/master/pytorchtools.py)
-# -------------------------------------------------------------------------------------
-<<<<<<< HEAD
-
-
-class EarlyStopping:
-    """Early stops the training if monitored metric (usually validation loss) doesn't improve 
-       after a given patience (or no of epochs)."""
-
-=======
-class EarlyStopping:
-    """Early stops the training if monitored metric (usually validation loss) doesn't improve 
-       after a given patience (or no of epochs)."""
->>>>>>> a37dbabb
-    def __init__(self, monitor='val_loss', min_delta=0, patience=5, mode='min', verbose=False,
-                 save_best_weights=False, checkpoint_file_path='.'):
-        """
-        Args:
-            monitor (str): which metric should be monitored (default: 'val_loss')
-            min_delta (float): Minimum change in the monitored quantity to qualify as an improvement. (default: 0)
-            patience (int): How many epochs to wait until after last validation loss improvement. (default: 5)
-            mode (str): one of {'min','max'} (default='min') In 'min' mode, training will stop when the quantity 
-                monitored has stopped decreasing; in 'max' mode it will stop when the quantity monitored has 
-                stopped increasing;
-            verbose (bool): If True, prints a message for each validation loss improvement. (default: False)
-            save_best_weights (bool): Save state with best weights so far (default: False)
-            checkpoint_file_path (string, optional): directory to which the checkpoint file must be saved
-               (optional, defaults to current directory)
-        """
-        self.monitor = monitor
-        self.min_delta = min_delta
-        self.patience = patience
-        self.mode = mode
-        if mode not in ['min', 'max']:
-<<<<<<< HEAD
-            warnings.warn(
-                'EarlyStopping mode %s is unknown. Using \'min\' instead!' % mode)
-=======
-            warnings.warn('EarlyStopping mode %s is unknown. Using \'min\' instead!' % mode)
->>>>>>> a37dbabb
-            self.mode = 'min'
-        self.verbose = verbose
-        self.save_best_weights = save_best_weights
-
-        self.monitor_op = np.less if self.mode == 'min' else np.greater
-        self.min_delta *= -1 if self.monitor_op == np.less else 1
-        self.best_score = np.Inf if self.monitor_op == np.less else -np.Inf
-        self.counter = 0
-        self.best_epoch = 0
-<<<<<<< HEAD
-        assert os.path.exists(
-            checkpoint_file_path), f"Error: {checkpoint_file_path} does not appear to be a valid path!"
-        self.checkpoint_file = os.path.join(
-            checkpoint_file_path, 'checkpoint.pt')
-=======
-        assert os.path.exists(checkpoint_file_path), f"Error: {checkpoint_file_path} does not appear to be a valid path!"
-        self.checkpoint_file = os.path.join(checkpoint_file_path, 'checkpoint.pt')
->>>>>>> a37dbabb
-        self.metrics_log = []
-
-        self.early_stop = False
-
-    def __call__(self, model, curr_metric_val, epoch):
-        # if not (isinstance(model, PytModule) or isinstance(model, PytkModuleWrapper)):
-        #     raise TypeError("model should be derived from PytModule or PytkModuleWrapper")
-
-        #self.is_wrapped = isinstance(model, PytkModuleWrapper)
-<<<<<<< HEAD
-
-=======
-        
->>>>>>> a37dbabb
-        if self.monitor_op(curr_metric_val - self.min_delta, self.best_score):
-            if self.save_best_weights:
-                # save model state for restore later
-                self.save_checkpoint(model, self.monitor, curr_metric_val)
-            self.best_score = curr_metric_val
-            self.counter = 0
-            self.metrics_log = []
-            self.best_epoch = epoch + 1
-            if self.verbose:
-                print('   EarlyStopping (log): patience counter reset to 0 at epoch %d where best score of \'%s\' is %.3f' % (
-<<<<<<< HEAD
-                    epoch, self.monitor, self.best_score))
-=======
-                        epoch, self.monitor, self.best_score))
->>>>>>> a37dbabb
-        else:
-            self.counter += 1
-            if self.verbose:
-                print('   EarlyStopping (log): patience counter increased to %d - best_score of \'%s\' is %.3f at epoch %d' % (
-                    self.counter, self.monitor, self.best_score, self.best_epoch))
-            if self.counter >= self.patience:
-                self.early_stop = True
-                print('   EarlyStopping: Early stopping training at epoch %d. \'%s\' has not improved for past %d epochs.' % (
-                    epoch, self.monitor, self.patience))
-                print('     - Best score: %.4f at epoch %d. Last %d scores -> %s' % (
-                    self.best_score, self.best_epoch, len(self.metrics_log), self.metrics_log))
-            else:
-                self.metrics_log.append(curr_metric_val)
-
-    def save_checkpoint(self, model, metric_name, curr_metric_val):
-        '''Saves model when validation loss decrease.'''
-<<<<<<< HEAD
-        if self.verbose:
-            print('   EarlyStopping (log): \'%s\' metric has \'improved\' - from %.4f to %.4f. Saving checkpoint...' % (
-                metric_name, self.best_score, curr_metric_val))
-=======
-        if self.verbose: 
-            print('   EarlyStopping (log): \'%s\' metric has \'improved\' - from %.4f to %.4f. Saving checkpoint...' % (
-                    metric_name, self.best_score, curr_metric_val))
->>>>>>> a37dbabb
-        mod = model
-        if isinstance(model, PytkModuleWrapper):
-            mod = model.model
-        torch.save(mod.state_dict(), self.checkpoint_file)
-
-# -------------------------------------------------------------------------------------
-# helper functions for training model, evaluating performance & making predictions
-# -------------------------------------------------------------------------------------
-<<<<<<< HEAD
-
-
-=======
->>>>>>> a37dbabb
-def check_attribs__(model, loss_fn, optimizer=None, check_only_loss=False):
-    """ internal helper function - checks various attributes of "model" """
-    if loss_fn is None:
-        # model instance must have self.loss_fn attribute defined
-        try:
-            l = model.loss_fn
-            if l is None:
-                # defined in model, but set to None
-                raise ValueError('FATAL ERROR: it appears that you have not set a value for loss_fn ' +
-<<<<<<< HEAD
-                                 'Detected None value for both the loss_fn parameter and module.loss_fn attribute!')
-        except AttributeError as e:
-            print("FATAL ERROR: when loss_fn parameter is None, the model's instance is expected " +
-                  "to have the loss function defined with attribute self.loss_fn!\n" +
-                  "This model's instance does not have a self.loss_fn attribute defined.")
-=======
-                    'Detected None value for both the loss_fn parameter and module.loss_fn attribute!')
-        except AttributeError as e:
-            print("FATAL ERROR: when loss_fn parameter is None, the model's instance is expected " +
-              "to have the loss function defined with attribute self.loss_fn!\n" +
-              "This model's instance does not have a self.loss_fn attribute defined.")
->>>>>>> a37dbabb
-            raise e
-
-    if not check_only_loss:
-        if optimizer is None:
-            # model instance must have self.optimizer attribute defined
-            try:
-                o = model.optimizer
-                if o is None:
-<<<<<<< HEAD
-                    raise ValueError('FATAL ERROR: it appears that you have not set a value ' +
-                                     'for optimizer. Detected None value for both the optimizer parameter and ' +
-                                     'module.optimizer attribute!')
-            except AttributeError as e:
-                print("FATAL ERROR: when optimizer parameter is None, the model's instance is expected " +
-                      "to have the optimizer function defined with attribute self.optimizer!\n" +
-                      "This model's instance does not have a self.optimizer attribute defined.")
-                raise e
-
-
-=======
-                    raise ValueError('FATAL ERROR: it appears that you have not set a value '  +
-                        'for optimizer. Detected None value for both the optimizer parameter and ' +
-                        'module.optimizer attribute!')
-            except AttributeError as e:
-                print("FATAL ERROR: when optimizer parameter is None, the model's instance is expected " +
-                  "to have the optimizer function defined with attribute self.optimizer!\n" +
-                  "This model's instance does not have a self.optimizer attribute defined.")
-                raise e
-
->>>>>>> a37dbabb
-def compute_metrics__(logits, labels, metrics, batch_metrics, validation_dataset=False):
-    """ internal helper functions - computes metrics in an epoch loop """
-    for metric_name in metrics:
-        metric_value = METRICS_MAP[metric_name](logits, labels)
-        if validation_dataset:
-<<<<<<< HEAD
-            # .append(metric_value)
-            batch_metrics['val_%s' % metric_name] = metric_value
-        else:
-            batch_metrics[metric_name] = metric_value
-
-
-=======
-            batch_metrics['val_%s' % metric_name] = metric_value #.append(metric_value)
-        else:
-            batch_metrics[metric_name] = metric_value
-
->>>>>>> a37dbabb
-def accumulate_metrics__(metrics, cum_metrics, batch_metrics, validation_dataset=False):
-    """ internal helper function - "sums" metrics across batches """
-    if metrics is not None:
-        for metric in metrics:
-            if validation_dataset:
-<<<<<<< HEAD
-                cum_metrics['val_%s' %
-                            metric] += batch_metrics['val_%s' % metric]
-=======
-                cum_metrics['val_%s' % metric] += batch_metrics['val_%s' % metric]
->>>>>>> a37dbabb
-            else:
-                cum_metrics[metric] += batch_metrics[metric]
-
-    # check for loss separately
-    if 'loss' not in metrics:
-        if validation_dataset:
-            cum_metrics['val_loss'] += batch_metrics['val_loss']
-        else:
-            cum_metrics['loss'] += batch_metrics['loss']
-    return cum_metrics
-
-<<<<<<< HEAD
-
-=======
->>>>>>> a37dbabb
-def get_metrics_str__(metrics_list, batch_or_cum_metrics, validation_dataset=False):
-    """ internal helper functions: formats metrics for printing to console """
-    metrics_str = ''
-
-    for i, metric in enumerate(metrics_list):
-        if i > 0:
-<<<<<<< HEAD
-            metrics_str += ' - %s: %.4f' % (
-                metrics_list[i], batch_or_cum_metrics[metric])
-        else:
-            metrics_str += '%s: %.4f' % (metrics_list[i],
-                                         batch_or_cum_metrics[metric])
-
-    # append validation metrics too
-    if validation_dataset:
-        for i, metric in enumerate(metrics_list):
-            metrics_str += ' - val_%s: %.4f' % (
-                metrics_list[i], batch_or_cum_metrics['val_%s' % metric])
-
-    return metrics_str
-
-
-=======
-            metrics_str += ' - %s: %.4f' % (metrics_list[i], batch_or_cum_metrics[metric])
-        else:
-            metrics_str += '%s: %.4f' % (metrics_list[i], batch_or_cum_metrics[metric])
-            
-    # append validation metrics too
-    if validation_dataset:
-        for i, metric in enumerate(metrics_list):
-            metrics_str += ' - val_%s: %.4f' % (metrics_list[i], batch_or_cum_metrics['val_%s' % metric])
-
-    return metrics_str
-
->>>>>>> a37dbabb
-def get_lrates__(optimizer, format_str='%.8f'):
-    """given the optimizer, returns the current learning rates as a string
-       (to be used to report metrics per epoch only!) """
-    lr_rates_o = []
-    for g in optimizer.param_groups:
-        lr_rates_o.append(g['lr'])
-    lr_rates_o = [format_str % lrr for lrr in lr_rates_o]
-    return ' - lr: %s' % lr_rates_o
-
-<<<<<<< HEAD
-
-=======
->>>>>>> a37dbabb
-def create_hist_and_metrics_ds__(metrics, include_val_metrics=True):
-    """ internal helper functions - create data structures to log epoch metrics, 
-        batch metrics & cumulative betch metrics """
-    history = {'loss': []}
-    batch_metrics = {'loss': 0.0}
-    cum_metrics = {'loss': 0.0}
-
-    if include_val_metrics:
-        history['val_loss'] = []
-        batch_metrics['val_loss'] = 0.0
-        cum_metrics['val_loss'] = 0.0
-
-    if metrics is not None and len(metrics) > 0:
-        # walk list of metric names & create one entry per metric
-        for metric_name in metrics:
-            if metric_name not in METRICS_MAP.keys():
-                raise ValueError('%s - unrecognized metric!' % metric_name)
-            else:
-                history[metric_name] = []
-                batch_metrics[metric_name] = 0.0
-                cum_metrics[metric_name] = 0.0
-
-                if include_val_metrics:
-                    history['val_%s' % metric_name] = []
-                    batch_metrics['val_%s' % metric_name] = 0.0
-                    cum_metrics['val_%s' % metric_name] = 0.0
-
-    return history, batch_metrics, cum_metrics
-
-<<<<<<< HEAD
-
-=======
->>>>>>> a37dbabb
-def train_model(model, train_dataset, loss_fn=None, optimizer=None, validation_split=0.0, validation_dataset=None,
-                lr_scheduler=None, epochs=25, batch_size=64, metrics=None, shuffle=True,
-                num_workers=0, early_stopping=None, verbose=2, report_interval=1):
-    """
-    Trains model (derived from nn.Module) across epochs using specified loss function,
-    optimizer, validation dataset (if any), learning rate scheduler, epochs and batch size etc.
-    @parms:
-        - model: instance of a model derived from torch.nn.Module class
-        - train_dataset: training dataset derived from torchvision.dataset
-        - loss_fn: loss function to use when training (optional, default=None)
-            if loss_fn == None, then the model class must define an attribute self.loss_fn
-            defined as an instance of a loss function
-        - optimizer: Pytorch optimizer to use during training (instance of any optimizer
-          from the torch.optim package)
-            if optimizer == None, then model must define an attribute self.optimizer, which is 
-            an instance of any optimizer defined in the torch.optim package
-        - validation_split: Float between 0 and 1. Fraction of the training data to be used as validation data. 
-           The model will set apart this fraction of the training data, will not train on it, and will 
-           evaluate the loss and any model metrics on this data at the end of each epoch.
-        - validation_dataset: cross-validation dataset to use during training (optional, default=None)
-            if validation_dataset is not None, then model is cross trained on test dataset & 
-            cross-validation dataset (good practice to always use a cross-validation dataset!)
-            (NOTE: validation_dataset will supercede validation_split if both specified)
-        - lr_scheduler: learning rate scheduler to use during training (optional, default=None)
-            if specified, should be one of the learning rate schedulers (e.g. StepLR) defined
-            in the torch.optim.lr_scheduler package
-        - epochs (int): number of epochs for which the model should be trained (optional, default=25)
-        - batch_size (int): batch size to split the training & cross-validation datasets during 
-          training (optional, default=64). If batch_size = -1, entire dataset size is used as batch size.
-        - metrics (list of strings): metrics to compute (optional, default=None)
-            pass a list of strings from one or more of the following ['acc','prec','rec','f1']
-            when metrics = None, only loss is computed for training set (and validation set, if any)
-            when metrics not None, in addition to loss all specified metrics are computed for training
-            set (and validation set, if specified)
-        - shuffle (boolean, default = True): determines if the training dataset shuould be shuffled between
-            epochs or not. Validation dataset, if provided, is never shuffled. 
-        - num_workers (int, default=0): number of worker threads to use when loading datasets internally using 
-            DataLoader objects.
-        - early_stopping(EarlyStopping, default=None): instance of EarlyStopping class to be passed in if training
-            has to be early-stopped based on parameters used to construct instance of EarlyStopping
-        - verbose (0, 1 or 2, default=0): sets the verbosity level for reporting progress during training
-            verbose=2 - very verbose output, displays batch wise metrics
-            verbose=1 - medium verbose output, displays metrics at end of epoch, but shows incrimenting counter of batches
-            verbose=0 - least verbose output, does NOT display any output until the training dataset (and validation dataset, if any) completes
-        - report_interval (value >= 1 & < num_epochs): interval at which training progress gets updated (e.g. if report_interval=100, 
-            training progress is printed every 100th epoch.) Default = 1, meaning status reported at end of each epoch.
-    @returns:
-        - history: dictionary of the loss & accuracy metrics across epochs
-            Metrics are saved by key name (see METRICS_MAP) 
-            Metrics (across epochs) are accessed by key (e.g. hist['loss'] accesses training loss
-            and hist['val_acc'] accesses validation accuracy
-            Validation metrics are available ONLY if validation set is provided during training
-    """
-    try:
-        # checks for parameters
-<<<<<<< HEAD
-        assert isinstance(
-            model, nn.Module), "train_model() works with instances of nn.Module only!"
-        assert isinstance(train_dataset, torch.utils.data.Dataset), \
-            "train_dataset must be a subclass of torch.utils.data.Dataset"
-        assert (0.0 <= validation_split <
-                1.0), "validation_split must be a float between (0.0, 1.0]"
-=======
-        assert isinstance(model, nn.Module), "train_model() works with instances of nn.Module only!"
-        assert isinstance(train_dataset, torch.utils.data.Dataset), \
-            "train_dataset must be a subclass of torch.utils.data.Dataset"
-        assert (0.0 <= validation_split < 1.0), "validation_split must be a float between (0.0, 1.0]"
->>>>>>> a37dbabb
-        if validation_dataset is not None:
-            assert isinstance(validation_dataset, torch.utils.data.Dataset), \
-                "validation_dataset must be a subclass of torch.utils.data.Dataset"
-        check_attribs__(model, loss_fn, optimizer)
-<<<<<<< HEAD
-        if loss_fn is None:
-            loss_fn = model.loss_fn
-        if loss_fn is None:
-            # still not assigned??
-            raise ValueError(
-                "Loss function is not defined. Must be passed as a parameter or defined in class")
-        if optimizer is None:
-            optimizer = model.optimizer
-        if optimizer is None:
-            # still not assigned??
-            raise ValueError(
-                "Optimizer is not defined. Must be passed as a parameter or defined in class")
-        if lr_scheduler is not None:
-            # NOTE:  ReduceLROnPlateau is NOT derived from _LRScheduler, but from object, which
-            # is odd as all other schedulers derive from _LRScheduler
-            assert (isinstance(lr_scheduler, torch.optim.lr_scheduler._LRScheduler) or
-=======
-        if loss_fn is None: loss_fn = model.loss_fn
-        if loss_fn is None:
-            # still not assigned??
-            raise ValueError("Loss function is not defined. Must be passed as a parameter or defined in class")
-        if optimizer is None: optimizer = model.optimizer
-        if optimizer is None:
-            # still not assigned??
-            raise ValueError("Optimizer is not defined. Must be passed as a parameter or defined in class")
-        if lr_scheduler is not None:
-            # NOTE:  ReduceLROnPlateau is NOT derived from _LRScheduler, but from object, which
-            # is odd as all other schedulers derive from _LRScheduler
-            assert (isinstance(lr_scheduler, torch.optim.lr_scheduler._LRScheduler) or \
->>>>>>> a37dbabb
-                    isinstance(lr_scheduler, torch.optim.lr_scheduler.ReduceLROnPlateau)), \
-                "lr_scheduler: incorrect type. Expecting class derived from torch.optim._LRScheduler or ReduceLROnPlateau"
-        early_stopping_metric = None
-        if early_stopping is not None:
-            assert isinstance(early_stopping, EarlyStopping), \
-                "early_stopping: incorrect type. Expecting instance of EarlyStopping class"
-            early_stopping_metric = early_stopping.monitor
-
-<<<<<<< HEAD
-        if verbose not in [0, 1, 2]:
-=======
-        if verbose not in [0,1,2]:
->>>>>>> a37dbabb
-            verbose = 2  # most verbose
-
-        report_interval = 1 if report_interval < 1 else report_interval
-        report_interval = 1 if report_interval >= epochs else report_interval
-
-        # if validation_split is provided by user, then split train_dataset
-        if (validation_split > 0.0) and (validation_dataset is None):
-<<<<<<< HEAD
-            # NOTE: validation_dataset supercedes validation_split, use validation_split only
-=======
-            # NOTE: validation_dataset supercedes validation_split, use validation_split only 
->>>>>>> a37dbabb
-            # if validation_dataset is None
-            num_recs = len(train_dataset)
-            train_count = int((1.0 - validation_split) * num_recs)
-            val_count = num_recs - train_count
-            train_dataset, validation_dataset = \
-<<<<<<< HEAD
-                torch.utils.data.random_split(
-                    train_dataset, [train_count, val_count])
-=======
-                torch.utils.data.random_split(train_dataset, [train_count, val_count])
->>>>>>> a37dbabb
-            assert (train_dataset is not None) and (len(train_dataset) == train_count), \
-                "Something is wrong with validation_split - getting incorrect train_dataset counts!!"
-            assert (validation_dataset is not None) and (len(validation_dataset) == val_count), \
-                "Something is wrong with validation_split - getting incorrect validation_dataset counts!!"
-
-        # train on GPU if available
-        gpu_available = torch.cuda.is_available()
-
-        print('Training on %s...' % ('GPU' if gpu_available else 'CPU'))
-        model = model.cuda() if gpu_available else model.cpu()
-
-        if validation_dataset is not None:
-            print('Training on %d samples, cross-validating on %d samples' %
-<<<<<<< HEAD
-                  (len(train_dataset), len(validation_dataset)))
-        else:
-            print('Training on %d samples' % len(train_dataset))
-
-        if report_interval != 1:
-            print(
-                f"NOTE: training progress will be reported after every {report_interval} epochs")
-=======
-                    (len(train_dataset), len(validation_dataset)))
-        else:
-            print('Training on %d samples' % len(train_dataset))
-        
-        if report_interval != 1:
-            print(f"NOTE: training progress will be reported after every {report_interval} epochs")
->>>>>>> a37dbabb
-
-        tot_samples = len(train_dataset)
-        len_tot_samples = len(str(tot_samples))
-
-        # create data structurs to hold batch metrics, epoch metrics etc.
-        history, batch_metrics, cum_metrics = \
-<<<<<<< HEAD
-            create_hist_and_metrics_ds__(
-                metrics, validation_dataset is not None)
-=======
-            create_hist_and_metrics_ds__(metrics, validation_dataset is not None)
->>>>>>> a37dbabb
-
-        metrics_list = ['loss']
-        if metrics is not None:
-            metrics_list = metrics_list + metrics
-            if early_stopping_metric is not None:
-                metrics_list_check = []
-                for metric in metrics_list:
-                    metrics_list_check.append(metric)
-                    metrics_list_check.append('val_%s' % metric)
-                assert early_stopping_metric in metrics_list_check, \
-                    "early stopping metric (%s) is not logged during training!" % early_stopping_metric
-
-        len_num_epochs = len(str(epochs))
-
-        curr_lr = None
-
-        # if batch_size == -1, then use entire training dataset as batch (not recommended
-        # unless len(training_dataset) is reasonably small)
-<<<<<<< HEAD
-        train_batch_size = batch_size if batch_size != - \
-            1 else len(train_dataset)
-=======
-        train_batch_size = batch_size if batch_size != -1 else len(train_dataset)
->>>>>>> a37dbabb
-
-        for epoch in range(epochs):
-            model.train()  # 'flag model as training', so batch normalization & dropouts can be applied
-            train_loader = torch.utils.data.DataLoader(train_dataset, batch_size=train_batch_size,
-                                                       shuffle=shuffle, num_workers=num_workers)
-            num_batches = 0
-            samples = 0
-
-            # zero out batch & cum metrics for next epoch
-            for metric_name in metrics_list:
-                batch_metrics[metric_name] = 0.0
-                cum_metrics[metric_name] = 0.0
-                if validation_dataset is not None:
-                    batch_metrics['val_%s' % metric_name] = 0.0
-                    cum_metrics['val_%s' % metric_name] = 0.0
-
-            # learning rates used by the optimizer (as a string)
-            learning_rates = ''
-
-            # iterate over the training dataset
-            for batch_no, (data, labels) in enumerate(train_loader):
-                # move to GPU if available
-                data = data.cuda() if gpu_available else data.cpu()
-                labels = labels.cuda() if gpu_available else labels.cpu()
-
-                # clear accummulated gradients
-                optimizer.zero_grad()
-                # make a forward pass
-                logits = model(data)
-                # apply loss function
-                loss_tensor = loss_fn(logits, labels)
-                # compute gradients
-                loss_tensor.backward()
-                # update weights
-                optimizer.step()
-                batch_loss = loss_tensor.item()
-
-                # compute metrics for batch + accumulate metrics across batches
-                batch_metrics['loss'] = batch_loss
-                if metrics is not None:
-                    # compute metrics for training dataset only!
-<<<<<<< HEAD
-                    compute_metrics__(logits, labels, metrics,
-                                      batch_metrics, validation_dataset=False)
-                # same as cum_metrics[metric_name] += batch_metric[metric_name] across all metrics
-                cum_metrics = accumulate_metrics__(
-                    metrics_list, cum_metrics, batch_metrics, validation_dataset=False)
-=======
-                    compute_metrics__(logits, labels, metrics, batch_metrics, validation_dataset=False)
-                # same as cum_metrics[metric_name] += batch_metric[metric_name] across all metrics
-                cum_metrics = accumulate_metrics__(metrics_list, cum_metrics, batch_metrics, validation_dataset=False)
->>>>>>> a37dbabb
-
-                samples += len(labels)
-                num_batches += 1
-
-                # display incremental progress
-                learning_rates = get_lrates__(optimizer)
-
-                if (verbose == 2):
-<<<<<<< HEAD
-                    if (epoch == 0) or ((epoch + 1) % report_interval == 0):
-                        # display metrics at completion of each batch (default)
-                        metrics_str = get_metrics_str__(
-                            metrics_list, batch_metrics, validation_dataset=False)
-                        metrics_str += learning_rates
-                        print('\rEpoch (%*d/%*d): (%*d/%*d) -> %s' %
-                              (len_num_epochs, epoch + 1, len_num_epochs, epochs,
-                               len_tot_samples, samples, len_tot_samples, tot_samples,
-                               metrics_str),
-                              end='', flush=True)
-                elif (verbose == 1):
-                    if (epoch == 0) or ((epoch + 1) % report_interval == 0):
-                        # display updating counter only - no incremental metrics
-                        print('\rEpoch (%*d/%*d): (%*d/%*d) -> ...' %
-                              (len_num_epochs, epoch + 1, len_num_epochs, epochs,
-                               len_tot_samples, samples, len_tot_samples, tot_samples),
-                              end='', flush=True)
-=======
-                    if (epoch == 0) or ((epoch+1) % report_interval == 0):
-                        # display metrics at completion of each batch (default)
-                        metrics_str = get_metrics_str__(metrics_list, batch_metrics, validation_dataset=False)
-                        metrics_str += learning_rates
-                        print('\rEpoch (%*d/%*d): (%*d/%*d) -> %s' %
-                                    (len_num_epochs, epoch+1, len_num_epochs, epochs,
-                                    len_tot_samples, samples, len_tot_samples, tot_samples,
-                                    metrics_str),
-                                end='', flush=True)
-                elif (verbose == 1):
-                    if (epoch == 0) or ((epoch+1) % report_interval == 0):
-                        # display updating counter only - no incremental metrics
-                        print('\rEpoch (%*d/%*d): (%*d/%*d) -> ...' %
-                                    (len_num_epochs, epoch + 1, len_num_epochs, epochs,
-                                    len_tot_samples, samples, len_tot_samples, tot_samples),
-                                end='', flush=True)
->>>>>>> a37dbabb
-            else:
-                # all batches for this epochs are completed
-                # compute average metrics across all batches of train_loader
-                for metric_name in metrics_list:
-                    cum_metrics[metric_name] = cum_metrics[metric_name] / num_batches
-                    history[metric_name].append(cum_metrics[metric_name])
-
-                # display average training metrics for this epoch if verbose = 1 or 2
-                # learning_rates = get_lrates__(optimizer)
-<<<<<<< HEAD
-                if ((verbose in [1, 2]) or (validation_dataset is None)):
-                    if (epoch == 0) or ((epoch + 1) % report_interval == 0):
-                        metrics_str = get_metrics_str__(
-                            metrics_list, cum_metrics, validation_dataset=False)
-                        metrics_str += learning_rates
-                        print('\rEpoch (%*d/%*d): (%*d/%*d) -> %s' %
-                              (len_num_epochs, epoch + 1, len_num_epochs, epochs,
-                               len_tot_samples, samples, len_tot_samples, tot_samples,
-                               metrics_str),
-                              end='' if validation_dataset is not None else '\n', flush=True)
-
-                if validation_dataset is not None:
-                    val_batch_size = batch_size if batch_size != - \
-                        1 else len(validation_dataset)
-=======
-                if ((verbose in [1,2]) or (validation_dataset is None)):
-                    if (epoch == 0) or ((epoch+1) % report_interval == 0):
-                        metrics_str = get_metrics_str__(metrics_list, cum_metrics, validation_dataset=False)
-                        metrics_str += learning_rates
-                        print('\rEpoch (%*d/%*d): (%*d/%*d) -> %s' %
-                                    (len_num_epochs, epoch+1, len_num_epochs, epochs,
-                                    len_tot_samples, samples, len_tot_samples, tot_samples,
-                                    metrics_str),
-                                end='' if validation_dataset is not None else '\n', flush=True)
-
-                if validation_dataset is not None:
-                    val_batch_size = batch_size if batch_size != -1 else len(validation_dataset)
->>>>>>> a37dbabb
-                    model.eval()  # mark model as evaluating - don't apply any dropouts
-                    with torch.no_grad():
-                        # run through the validation dataset
-                        val_loader = torch.utils.data.DataLoader(validation_dataset, batch_size=val_batch_size,
-                                                                 shuffle=False, num_workers=num_workers)
-                        num_val_batches = 0
-
-                        for val_data, val_labels in val_loader:
-                            #val_data, val_labels = val_data.to(device), val_labels.to(device)
-                            val_data = val_data.cuda() if gpu_available else val_data.cpu()
-                            val_labels = val_labels.cuda() if gpu_available else val_labels.cpu()
-
-                            # forward pass
-                            val_logits = model(val_data)
-                            # apply loss function
-                            loss_tensor = loss_fn(val_logits, val_labels)
-                            batch_loss = loss_tensor.item()
-
-                            # calculate all metrics for validation dataset batch
-                            batch_metrics['val_loss'] = batch_loss
-                            if metrics is not None:
-<<<<<<< HEAD
-                                compute_metrics__(
-                                    val_logits, val_labels, metrics, batch_metrics, validation_dataset=True)
-                            # same as cum_metrics[val_metric_name] += batch_metrics[val_metric_name] for all metrics
-                            cum_metrics = accumulate_metrics__(
-                                metrics_list, cum_metrics, batch_metrics, validation_dataset=True)
-=======
-                                compute_metrics__(val_logits, val_labels, metrics, batch_metrics, validation_dataset=True)
-                            # same as cum_metrics[val_metric_name] += batch_metrics[val_metric_name] for all metrics
-                            cum_metrics = accumulate_metrics__(metrics_list, cum_metrics, batch_metrics, validation_dataset=True)
->>>>>>> a37dbabb
-
-                            num_val_batches += 1
-                        else:
-                            # validation loop completed for this epoch
-                            # average metrics across all val-dataset batches
-                            for metric_name in metrics_list:
-<<<<<<< HEAD
-                                cum_metrics['val_%s' % metric_name] = cum_metrics['val_%s' %
-                                                                                  metric_name] / num_val_batches
-                                history['val_%s' % metric_name].append(
-                                    cum_metrics['val_%s' % metric_name])
-
-                            if (verbose in [1, 2]) and ((epoch == 0) or ((epoch + 1) % report_interval == 0)):
-                                # display train + val set metrics only if verbose =1 or 2 and at reporting interval epoch
-                                metrics_str = get_metrics_str__(
-                                    metrics_list, cum_metrics, validation_dataset=True)
-                                #learning_rates = get_lrates__(optimizer)
-                                metrics_str += learning_rates
-                                print('\rEpoch (%*d/%*d): (%*d/%*d) -> %s' %
-                                      (len_num_epochs, epoch + 1, len_num_epochs, epochs,
-                                       len_tot_samples, samples, len_tot_samples, tot_samples,
-                                       metrics_str),
-                                      flush=True)
-
-=======
-                                cum_metrics['val_%s' % metric_name] = cum_metrics['val_%s' % metric_name] / num_val_batches
-                                history['val_%s' % metric_name].append(cum_metrics['val_%s' % metric_name])
-
-                            if (verbose in [1,2]) and ((epoch == 0) or ((epoch+1) % report_interval == 0)):
-                                # display train + val set metrics only if verbose =1 or 2 and at reporting interval epoch
-                                metrics_str = get_metrics_str__(metrics_list, cum_metrics, validation_dataset=True) 
-                                #learning_rates = get_lrates__(optimizer)
-                                metrics_str += learning_rates
-                                print('\rEpoch (%*d/%*d): (%*d/%*d) -> %s' %
-                                            (len_num_epochs, epoch+1, len_num_epochs, epochs,
-                                            len_tot_samples, samples, len_tot_samples, tot_samples,
-                                            metrics_str),
-                                        flush=True)
-            
->>>>>>> a37dbabb
-            # check for early stopping
-            if early_stopping is not None:
-                curr_metric_val = history[early_stopping_metric][-1]
-                early_stopping(model, curr_metric_val, epoch)
-                if early_stopping.early_stop:
-                    print("Early stopping training at epoch %d" % epoch)
-                    if early_stopping.save_best_weights:
-                        mod = model
-                        if isinstance(model, PytkModuleWrapper):
-                            mod = model.model
-<<<<<<< HEAD
-                        mod.load_state_dict(torch.load(
-                            early_stopping.checkpoint_file_path))
-                    return history
-
-            # step the learning rate scheduler at end of epoch
-            if (lr_scheduler is not None) and (epoch < epochs - 1):
-=======
-                        mod.load_state_dict(torch.load(early_stopping.checkpoint_file_path))
-                    return history
-                
-            # step the learning rate scheduler at end of epoch
-            if (lr_scheduler is not None) and (epoch < epochs-1):
->>>>>>> a37dbabb
-                # have to go to these hoops as ReduceLROnPlateau requires a metric for step()
-                if isinstance(lr_scheduler, torch.optim.lr_scheduler.ReduceLROnPlateau):
-                    lr_metric = cum_metrics['val_loss'] if validation_dataset is not None else cum_metrics['loss']
-                    lr_scheduler.step(lr_metric)
-                else:
-                    lr_scheduler.step()
-
-        return history
-    finally:
-        model = model.cpu()
-
-<<<<<<< HEAD
-
-=======
->>>>>>> a37dbabb
-def evaluate_model(model, dataset, loss_fn=None, batch_size=64, metrics=None, num_workers=0):
-    """ evaluate's model performance against dataset provided
-    @params:
-        - model: instance of model derived from nn.Model (or instance of pyt.PytModel or pyt.PytSequential)
-        - dataset: instance of dataset to evaluate against (derived from torch.utils.data.Dataset)
-        - loss_fn (optional, default=None): loss function to use during evaluation
-             If not provided the model's loss function (i.e. model.loss_fn) is used
-             asserts error if both are not provided!
-        - batch_size (optional, default=64): batch size to use during evaluation
-        - metrics (optional, default=None): list of metrics to evaluate 
-            (e.g.: metrics=['acc','f1']) evaluates accuracy & f1-score
-            Loss is ALWAYS evaluated, even when metrics=None
-    @returns:
-        - value of loss across dataset, if metrics=None (single value)
-        - value of loss + list of metrics (in order provided), if metrics list is provided
-          (e.g. if metrics=['acc', 'f1'], then a list of 3 values will be returned loss, accuracy & f1-score)
-    """
-    try:
-        assert isinstance(model, nn.Module), \
-            "evaluate_model() works with instances of nn.Module only!"
-        assert isinstance(dataset, torch.utils.data.Dataset), \
-            "dataset must be a subclass of torch.utils.data.Dataset"
-        check_attribs__(model, loss_fn, check_only_loss=True)
-<<<<<<< HEAD
-        if loss_fn is None:
-            loss_fn = model.loss_fn
-=======
-        if loss_fn is None: loss_fn = model.loss_fn
->>>>>>> a37dbabb
-
-        # evaluate on GPU if available
-        gpu_available = torch.cuda.is_available()
-        model = model.cuda() if gpu_available else model.cpu()
-
-        samples, num_batches = 0, 0
-<<<<<<< HEAD
-        loader = torch.utils.data.DataLoader(
-            dataset, batch_size=batch_size, shuffle=False, num_workers=num_workers)
-=======
-        loader = torch.utils.data.DataLoader(dataset, batch_size=batch_size, shuffle=False, num_workers=num_workers)
->>>>>>> a37dbabb
-        tot_samples = len(dataset)
-        len_tot_samples = len(str(tot_samples))
-
-        history, batch_metrics, cum_metrics = \
-            create_hist_and_metrics_ds__(metrics, dataset is not None)
-
-        metrics_list = ['loss']
-        if metrics is not None:
-            metrics_list = metrics_list + metrics
-
-        with torch.no_grad():
-            model.eval()
-            for data, labels in loader:
-                data = data.cuda() if gpu_available else data.cpu()
-                labels = labels.cuda() if gpu_available else labels.cpu()
-
-                # forward pass
-                logits = model(data)
-                # compute batch loss
-                loss_tensor = loss_fn(logits, labels)
-                batch_loss = loss_tensor.item()
-
-                # compute all metrics for this batch
-<<<<<<< HEAD
-                compute_metrics__(logits, labels, metrics,
-                                  batch_metrics, validation_dataset=False)
-                batch_metrics['loss'] = batch_loss
-                # same as cum_metrics[metric_name] += batch_metrics[metric_name] for all metrics
-                cum_metrics = accumulate_metrics__(
-                    metrics_list, cum_metrics, batch_metrics, validation_dataset=False)
-=======
-                compute_metrics__(logits, labels, metrics, batch_metrics, validation_dataset=False)
-                batch_metrics['loss'] = batch_loss
-                # same as cum_metrics[metric_name] += batch_metrics[metric_name] for all metrics
-                cum_metrics = accumulate_metrics__(metrics_list, cum_metrics, batch_metrics, validation_dataset=False)
->>>>>>> a37dbabb
-
-                samples += len(labels)
-                num_batches += 1
-
-                # display progress for this batch
-<<<<<<< HEAD
-                metrics_str = get_metrics_str__(
-                    metrics_list, batch_metrics, validation_dataset=False)
-                print('\rEvaluating (%*d/%*d) -> %s' %
-                      (len_tot_samples, samples, len_tot_samples, tot_samples,
-                       metrics_str),
-=======
-                metrics_str = get_metrics_str__(metrics_list, batch_metrics, validation_dataset=False)
-                print('\rEvaluating (%*d/%*d) -> %s' %
-                        (len_tot_samples, samples, len_tot_samples, tot_samples,
-                         metrics_str),
->>>>>>> a37dbabb
-                      end='', flush=True)
-            else:
-                # compute average of all metrics provided in metrics list
-                for metric_name in metrics_list:
-                    cum_metrics[metric_name] = cum_metrics[metric_name] / num_batches
-<<<<<<< HEAD
-
-                metrics_str = get_metrics_str__(
-                    metrics_list, cum_metrics, validation_dataset=False)
-                print('\rEvaluating (%*d/%*d) -> %s' %
-                      (len_tot_samples, tot_samples, len_tot_samples, tot_samples,
-                       metrics_str),
-                      flush=True)
-
-=======
-                
-                metrics_str = get_metrics_str__(metrics_list, cum_metrics, validation_dataset=False)
-                print('\rEvaluating (%*d/%*d) -> %s' %
-                        (len_tot_samples, tot_samples, len_tot_samples, tot_samples,
-                         metrics_str),
-                      flush=True)
-                      
->>>>>>> a37dbabb
-        if metrics is None:
-            return cum_metrics['loss']
-        else:
-            ret_metrics = []
-            for metric_name in metrics_list:
-                ret_metrics.append(cum_metrics[metric_name])
-            return ret_metrics
-    finally:
-        model = model.cpu()
-
-<<<<<<< HEAD
-
-=======
->>>>>>> a37dbabb
-def predict_dataset(model, dataset, batch_size=64, num_workers=0):
-    """ runs prediction on dataset (use for classification ONLY)
-    @params:
-        - model: instance of model derived from nn.Model (or instance of pyt.PytModel or pyt.PytSequential)
-        - dataset: instance of dataset to evaluate against (derived from torch.utils.data.Dataset)
-        - batch_size (optional, default=64): batch size to use during evaluation
-    @returns:
-        - tuple of Numpy Arrays of class predictions & labels
-    """
-    try:
-        assert isinstance(model, nn.Module), \
-            "predict_dataset() works with instances of nn.Module only!"
-        assert isinstance(dataset, torch.utils.data.Dataset), \
-            "dataset must be a subclass of torch.utils.data.Dataset"
-
-        # run on GPU, if available
-        gpu_available = torch.cuda.is_available()
-        model = model.cuda() if gpu_available else model.cpu()
-
-<<<<<<< HEAD
-        loader = torch.utils.data.DataLoader(dataset, batch_size=batch_size,
-                                             shuffle=False, num_workers=num_workers)
-=======
-        loader = torch.utils.data.DataLoader(dataset, batch_size=batch_size, 
-                shuffle=False, num_workers=num_workers)
->>>>>>> a37dbabb
-
-        preds, actuals = [], []
-
-        for images, labels in loader:
-            images = images.cuda() if gpu_available else images.cpu()
-            labels = labels.cuda() if gpu_available else labels.cpu()
-
-            # run prediction
-            with torch.no_grad():
-                model.eval()
-                logits = model(images)
-                batch_preds = list(logits.to("cpu").numpy())
-                batch_actuals = list(labels.to("cpu").numpy())
-                preds.extend(batch_preds)
-                actuals.extend(batch_actuals)
-        return np.array(preds), np.array(actuals)
-    finally:
-        model = model.cpu()
-
-<<<<<<< HEAD
-
-=======
->>>>>>> a37dbabb
-def predict(model, data):
-    """ runs predictions on Numpy Array (use for classification ONLY)
-    @params:
-        - model: instance of model derived from nn.Model (or instance of pyt.PytModel or pyt.PytSequential)
-        - data: Numpy array of values on which predictions should be run
-    @returns:
-        - Numpy array of class predictions (probabilities)
-        NOTE: to convert to classes use np.max(...,axis=1) after this call.
-    """
-    try:
-        assert isinstance(model, nn.Module), \
-            "predict() works with instances of nn.Module only!"
-        assert ((isinstance(data, np.ndarray)) or (isinstance(data, torch.Tensor))), \
-            "data must be an instance of Numpy ndarray or torch.tensor"
-        # train on GPU if you can
-        gpu_available = torch.cuda.is_available()
-        model = model.cuda() if gpu_available else model.cpu()
-
-        # run prediction
-        with torch.no_grad():
-            model.eval()
-            if isinstance(data, np.ndarray):
-                #data = data.astype(np.float32)
-                data = torch.tensor(data, dtype=torch.float32)
-            data = data.cuda() if gpu_available else data.cpu()
-            # forward pass
-            logits = model(data)
-            preds = np.array(logits.cpu().numpy())
-        return preds
-    finally:
-        model = model.cpu()
-
-<<<<<<< HEAD
-
-def save_model(model, model_save_name, model_save_dir=os.path.join('.', 'model_states')):
-=======
-def save_model(model, model_save_name, model_save_dir=os.path.join('.','model_states')):
->>>>>>> a37dbabb
-    """ saves Pytorch model to disk (file with .pt extension) 
-    @params:
-        - model: instance of model derived from nn.Model (or instance of pyt.PytModel or pyt.PytSequential)
-        - model_save_name: name of file or complete path of file to save model to 
-          (NOTE: this file is overwritten without warning!)
-        - model_save_dir (optional, defaul='./model_states'): folder to save Pytorch model to
-           used only if model_save_name is just a name of file
-           ignored if model_save_name is complete path to a file
-    """
-    if not model_save_name.endswith('.pt'):
-        model_save_name = model_save_name + '.pt'
-
-    # model_save_name could be just a file name or complete path
-    if not (len(os.path.dirname(model_save_name)) == 0):
-        # model_save_name is a complete path (e.g. ./model_save_dir/model_name.pt
-<<<<<<< HEAD
-        model_save_dir, model_save_name = os.path.split(
-            model_save_name)  # extract dir & file name
-=======
-        model_save_dir, model_save_name = os.path.split(model_save_name)  # extract dir & file name
->>>>>>> a37dbabb
-
-    # create model_save_dir if it does not exist
-    if not os.path.exists(model_save_dir):
-        try:
-            os.mkdir(model_save_dir)
-        except OSError as err:
-<<<<<<< HEAD
-            print(
-                f"FATAL ERROR: Unable to create folder {model_save_dir} to save Pytorch model!")
-=======
-            print(f"FATAL ERROR: Unable to create folder {model_save_dir} to save Pytorch model!")
->>>>>>> a37dbabb
-            raise err
-
-    model_save_path = os.path.join(model_save_dir, model_save_name)
-
-<<<<<<< HEAD
-    # # only file name specified e.g. pyt_model.pt. We'll use model_save_dir to save
-    # if not os.path.exists(model_save_dir):
-    #     # check if save_dir exists, else create it
-    #     try:
-    #         os.mkdir(model_save_dir)
-    #     except OSError as err:
-    #         print("Unable to create folder {} to save Pytorch model. Can't continue!".format(model_save_dir))
-    #         raise err
-    # model_save_path = os.path.join(model_save_dir, model_save_name)
-=======
-        # # only file name specified e.g. pyt_model.pt. We'll use model_save_dir to save
-        # if not os.path.exists(model_save_dir):
-        #     # check if save_dir exists, else create it
-        #     try:
-        #         os.mkdir(model_save_dir)
-        #     except OSError as err:
-        #         print("Unable to create folder {} to save Pytorch model. Can't continue!".format(model_save_dir))
-        #         raise err
-        # model_save_path = os.path.join(model_save_dir, model_save_name)
->>>>>>> a37dbabb
-    # else:
-    #     # user passed in complete path e.g. './save_states/kr_model.h5'
-    #     if not os.path.exists(model_save_dir):
-    #         try:
-    #             os.mkdir(model_save_dir)
-    #         except OSError as err:
-    #             print("Unable to create folder {} to save Pytorch model. Can't continue!".format(model_save_dir))
-    #             raise err
-
-    #     model_save_path = model_save_name
-
-    torch.save(model, model_save_path)
-    print(f'Pytorch model saved to {model_save_path}')
-
-<<<<<<< HEAD
-
-=======
->>>>>>> a37dbabb
-def load_model(model_save_name, model_save_dir='./model_states'):
-    """ loads model from disk and create a complete instance from saved state
-    @params:
-        - model_save_name: name of file or complete path of file to save model to 
-        - model_save_dir (optional, defaul='./model_states'): folder to load the Pytorch model from
-           used only if model_save_name is just a name of file; ignored if model_save_name is complete path to a file
-    @returns:
-        - 'ready-to-go' instance of model restored from saved state
-    """
-    if not model_save_name.endswith('.pt'):
-        model_save_name = model_save_name + '.pt'
-
-    # base_file_name could be just a file name or complete path
-    if (len(os.path.dirname(model_save_name)) == 0):
-        # only file name specified e.g. pyt_model.pt
-        model_save_path = os.path.join(model_save_dir, model_save_name)
-    else:
-        # user passed in complete path e.g. './save_states/kr_model.h5'
-        model_save_path = model_save_name
-
-    if not os.path.exists(model_save_path):
-        raise IOError('Cannot find model state file at %s!' % model_save_path)
-
-    model = torch.load(model_save_path)
-    model.eval()
-    print('Pytorch model loaded from %s' % model_save_path)
-    return model
-
-<<<<<<< HEAD
-
-def show_plots(history, metric=None, plot_title=None, fig_size=None):
-    """ Useful function to view plot of loss values & 'metric' across the various epochs
-        Works with the history object returned by the fit() or fit_generator() call """
-    assert type(history) is dict
-
-    # we must have at least loss in the history object
-    assert 'loss' in history.keys(
-    ), f"ERROR: expecting \'loss\' as one of the metrics in history object"
-    if metric is not None:
-        assert isinstance(
-            metric, str), "ERROR: expecting a string value for the \'metric\' parameter"
-        assert metric in history.keys(
-        ), f"{metric} is not tracked in training history!"
-
-=======
-def show_plots(history, metric=None, plot_title=None, fig_size=None):
-    
-    """ Useful function to view plot of loss values & 'metric' across the various epochs
-        Works with the history object returned by the fit() or fit_generator() call """
-    assert type(history) is dict
-    
-    # we must have at least loss in the history object
-    assert 'loss' in history.keys(), f"ERROR: expecting \'loss\' as one of the metrics in history object"
-    if metric is not None:
-        assert isinstance(metric, str), "ERROR: expecting a string value for the \'metric\' parameter"
-        assert metric in history.keys(), f"{metric} is not tracked in training history!"
-        
->>>>>>> a37dbabb
-    loss_metrics = ['loss']
-    if 'val_loss' in history.keys():
-        loss_metrics.append('val_loss')
-    # after above lines, loss_metrics = ['loss'] OR ['loss', 'val_loss']
-<<<<<<< HEAD
-
-    other_metrics = []
-    if metric is not None:
-        assert metric in METRICS_MAP.keys(
-        ), f"ERROR: {metric} is not a metric being tracked. Please check compile() function!"
-=======
-  
-    other_metrics = []
-    if metric is not None:
-        assert metric in METRICS_MAP.keys(), f"ERROR: {metric} is not a metric being tracked. Please check compile() function!"
->>>>>>> a37dbabb
-        other_metrics.append(metric)
-        if f"val_{metric}" in history.keys():
-            other_metrics.append(f"val_{metric}")
-    # After above lines, other_metrics = [] OR
-<<<<<<< HEAD
-    #   if metric is not None (e.g. if metrics = 'accuracy'),
-    #       then other_metrics = ['accuracy'] OR ['accuracy', 'val_accuracy']
-
-    # display the plots
-    col_count = 1 if len(other_metrics) == 0 else 2
-    df = pd.DataFrame(history)
-
-    with sns.axes_style("darkgrid"):
-        sns.set_context("notebook", font_scale=1.3)
-        sns.set_style(
-            {"font.sans-serif": ["SF UI Text", "Verdana", "Arial", "Calibri", "DejaVu Sans"]})
-
-        f, ax = plt.subplots(nrows=1, ncols=col_count, figsize=(
-            (16, 5) if fig_size is None else fig_size))
-        axs = ax[0] if col_count == 2 else ax
-
-        # plot the losses
-        losses_df = df.loc[:, loss_metrics]
-        losses_df.plot(ax=axs)
-        #ax[0].set_ylim(0.0, 1.0)
-        axs.grid(True)
-        losses_title = 'Training \'loss\' vs Epochs' if len(
-            loss_metrics) == 1 else 'Training & Validation \'loss\' vs Epochs'
-        axs.title.set_text(losses_title)
-
-        # plot the metric, if specified
-        if metric is not None:
-            metrics_df = df.loc[:, other_metrics]
-=======
-    #   if metric is not None (e.g. if metrics = 'accuracy'), 
-    #       then other_metrics = ['accuracy'] OR ['accuracy', 'val_accuracy']
-    
-    # display the plots
-    col_count = 1 if len(other_metrics) == 0 else 2
-    df = pd.DataFrame(history)
-    
-    with sns.axes_style("darkgrid"):
-        sns.set_context("notebook", font_scale=1.3)
-        sns.set_style({"font.sans-serif": ["SF UI Text", "Verdana", "Arial", "Calibri", "DejaVu Sans"]})
-
-        f, ax = plt.subplots(nrows=1, ncols=col_count, figsize=((16, 5) if fig_size is None else fig_size))
-        axs = ax[0] if col_count == 2 else ax
-        
-        # plot the losses
-        losses_df = df.loc[:,loss_metrics]
-        losses_df.plot(ax=axs)
-        #ax[0].set_ylim(0.0, 1.0)
-        axs.grid(True)
-        losses_title = 'Training \'loss\' vs Epochs' if len(loss_metrics) == 1 else 'Training & Validation \'loss\' vs Epochs'
-        axs.title.set_text(losses_title)
-        
-        # plot the metric, if specified
-        if metric is not None:
-            metrics_df = df.loc[:,other_metrics]
->>>>>>> a37dbabb
-            metrics_df.plot(ax=ax[1])
-            #ax[1].set_ylim(0.0, 1.0)
-            ax[1].grid(True)
-            metrics_title = f'Training \'{other_metrics[0]}\' vs Epochs' if len(other_metrics) == 1 \
-                else f'Training & Validation \'{other_metrics[0]}\' vs Epochs'
-            ax[1].title.set_text(metrics_title)
-<<<<<<< HEAD
-
-        if plot_title is not None:
-            plt.suptitle(plot_title)
-
-        plt.show()
-        plt.close()
-
-
-=======
-            
-        if plot_title is not None:
-            plt.suptitle(plot_title)
-    
-        plt.show()
-        plt.close()
-
->>>>>>> a37dbabb
-def plot_confusion_matrix(cm, class_names=None, title="Confusion Matrix", cmap=plt.cm.Blues):
-    """ graphical plot of the confusion matrix 
-    @params:
-        cm - the confusion matrix (value returned by the sklearn.metrics.confusion_matrix(...) call)
-        class_names (list) - names (text) of classes you want to use (list of strings)
-        title (string, default='Confusion Matrix') - title of the plot
-        cmap (matplotlib supported palette, default=plt.cm.Blues) - color palette you want to use
-    """
-
-    class_names = ['0', '1'] if class_names is None else class_names
-    df = pd.DataFrame(cm, index=class_names, columns=class_names)
-
-    with sns.axes_style("darkgrid"):
-        sns.set_context("notebook", font_scale=1.1)
-<<<<<<< HEAD
-        sns.set_style(
-            {"font.sans-serif": ["SF UI Text", "Verdana", "Arial", "Calibri", "DejaVu Sans"]})
-        hmap = sns.heatmap(df, annot=True, fmt="d", cmap=cmap)
-        hmap.yaxis.set_ticklabels(
-            hmap.yaxis.get_ticklabels(), rotation=0, ha='right')
-        hmap.xaxis.set_ticklabels(
-            hmap.xaxis.get_ticklabels(), rotation=30, ha='right')
-=======
-        sns.set_style({"font.sans-serif": ["SF UI Text", "Verdana", "Arial", "Calibri", "DejaVu Sans"]})
-        hmap = sns.heatmap(df, annot=True, fmt="d", cmap=cmap)
-        hmap.yaxis.set_ticklabels(hmap.yaxis.get_ticklabels(), rotation=0, ha='right')
-        hmap.xaxis.set_ticklabels(hmap.xaxis.get_ticklabels(), rotation=30, ha='right')
->>>>>>> a37dbabb
-
-        plt.ylabel('True label')
-        plt.xlabel('Predicted label')
-        plt.title(title)
-<<<<<<< HEAD
-
-=======
-        
->>>>>>> a37dbabb
-    plt.show()
-    plt.close()
-
-# --------------------------------------------------------------------------------------------
-# Utility classes
-# --------------------------------------------------------------------------------------------
-
-<<<<<<< HEAD
-
-=======
->>>>>>> a37dbabb
-class PytkModule(nn.Module):
-    """
-    A class that you can inherit from to define your project's model
-    Inheriting from this class provides a Keras-like interface for training model, evaluating model performance
-    and for generating predictions.
-        - As usual, you must override the constructor and the forward() method in your derived class.
-        - You may provide a compile() function to set loss, optimizer and metrics at one location, else
-          you will have to provide these as parameters to the fit(), evaluate() calls
-<<<<<<< HEAD
-
-=======
-    
->>>>>>> a37dbabb
-    This class provides the following convenience methods that call functions defined above
-    You call this class's functions with the same parameters, except model, which is passed as 'self'
-       - compile(loss, optimizer, metrics=None) - keras compile() like function. Sets the loss function,
-            optimizer and metrics (if any) to use during testing. Note that loss is always measured.
-       - fit() - trains the model on numpy arrays (X = data & y = labels). 
-       - fit_dataset() - trains model on torch.utils.data.Dataset instance. 
-       - evaluate() - evaluate on numpy arrays (X & y)
-       - evaluate_dataset() - evaluate on torch.utils.data.Dataset
-       - predict() - generates class predictions
-       - save() - same as save_model(). Saved model's state to disk
-       - summary() - provides a Keras like summary of model
-       NOTE:
-       - a load() function, to load model's state from disk is not implemented, use stand-alone load_model() 
-         function instead
-    """
-<<<<<<< HEAD
-
-=======
->>>>>>> a37dbabb
-    def __init__(self):
-        super(PytkModule, self).__init__()
-        self.loss_fn = None
-        self.optimizer = None
-        self.metrics_list = None
-
-    def compile(self, loss, optimizer, metrics=None):
-        assert loss is not None, "ERROR: loss function must be a valid loss function!"
-        assert optimizer is not None, "ERROR: optimizer must be a valid optimizer function"
-        self.loss_fn = loss
-        self.optimizer = optimizer
-        self.metrics_list = metrics
-
-    def forward(self, input):
-        raise NotImplementedError("You have landed up calling PytModule.forward(). " +
-<<<<<<< HEAD
-                                  "You must re-implement this menthod in your derived class!")
-=======
-            "You must re-implement this menthod in your derived class!")
->>>>>>> a37dbabb
-
-    def fit_dataset(self, train_dataset, loss_fn=None, optimizer=None, validation_split=0.0,
-                    validation_dataset=None, lr_scheduler=None, epochs=25, batch_size=64, metrics=None,
-                    shuffle=True, num_workers=0, early_stopping=None, verbose=2, report_interval=1):
-        """ 
-        train model on instance of torch.utils.data.Dataset
-        @params:
-            - train_dataset: instance of torch.utils.data.Dataset on which the model trains
-            - loss_fn (optional, default=None): instance of one of the loss functions defined in Pytorch
-              You could pass loss functions as a parameter to this function or pre-set it using the compile function.
-              Value passed into this parameter takes precedence over value set in compile(...) call
-            - optimizer (optional, default=None): instance of any optimizer defined by Pytorch
-              You could pass optimizer as a parameter to this function or pre-set it using the compile function.
-              Value passed into this parameter takes precedence over value set in compile(...) call
-            - validation_split: Float between 0 and 1. Fraction of the training data to be used as validation data. 
-              The model will set apart this fraction of the training data, will not train on it, and will 
-              evaluate the loss and any model metrics on this data at the end of each epoch.
-            - validation_dataset (optional, default=None) - instance of torch.utils.data.Dataset used for cross-validation
-              If you pass a valid instance, then model is cross-trained on train_dataset and validation_dataset, else model
-              is trained on just train_dataset. As a best practice, it is advisible to use cross training.
-            - lr_scheduler (optional, default=NOne) - learning rate scheduler, used to step the learning rate across epochs 
-               as model trains. Instance of any scheduler defined in torch.optim.lr_scheduler package
-            - epochs (optional, default=25): no of epochs for which model is trained
-            - batch_size (optional, default=64): batch size to use
-            - metrics (optional, default=None): list of metrics to measure across epochs as model trains. 
-              Following metrics are supported (each identified by a key)
-                'acc' or 'accuracy' - accuracy
-                'prec' or 'precision' - precision
-                'rec' or 'recall' - recall
-                'f1' or 'f1_score' - f1_score
-                'roc_auc' - roc_auc_score
-                'mse' - mean squared error
-                'rmse' - root mean squared error
-               metrics are provided as a list (e.g. ['acc','f1'])
-               Loss is ALWAYS measures, even if you don't provide a list of metrics
-               NOTE: if validation_dataset is provided, each metric is also measured for the validaton dataset
-            - num_workers: no of worker threads to use to load datasets
-            - early_stopping: instance of EarlyStopping class if early stopping is to be used (default: None)
-            - verbose (integer = 0,1 or 2, default=0): sets verbosity level of progress reported during training
-                verbose=2: max verbose output, displays metrics batchwise
-                verbose=1: medium verbosity, displays batch progress, but metrics only at end of epoch
-                verbose=0: least verbose, no output is displayed until epoch completes.
-            - report_interval (default=1): interval at which training progress is reported.
-        @returns:
-           - history object (which is a map of metrics measured across epochs).
-             Each metric list is accessed as hist[metric_name] (e.g. hist['loss'] or hist['acc'])
-             If validation_dataset is also provided, it will return corresponding metrics for validation dataset too
-             (e.g. hist['val_acc'], hist['val_loss'])
-<<<<<<< HEAD
-        """
-        p_loss_fn = self.loss_fn if loss_fn is None else loss_fn
-        p_optimizer = self.optimizer if optimizer is None else optimizer
-        p_metrics_list = self.metrics_list if metrics is None else metrics
-        return train_model(self, train_dataset, loss_fn=p_loss_fn, optimizer=p_optimizer,
-                           validation_split=validation_split, validation_dataset=validation_dataset,
-                           lr_scheduler=lr_scheduler, epochs=epochs, batch_size=batch_size,
-                           metrics=p_metrics_list, shuffle=shuffle, num_workers=num_workers,
-=======
-        """ 
-        p_loss_fn = self.loss_fn if loss_fn is None else loss_fn
-        p_optimizer = self.optimizer if optimizer is None else optimizer
-        p_metrics_list = self.metrics_list if metrics is None else metrics
-        return train_model(self, train_dataset, loss_fn = p_loss_fn, optimizer = p_optimizer,
-                           validation_split = validation_split, validation_dataset = validation_dataset,
-                           lr_scheduler = lr_scheduler, epochs = epochs, batch_size = batch_size,
-                           metrics = p_metrics_list, shuffle = shuffle, num_workers = num_workers,
->>>>>>> a37dbabb
-                           early_stopping=early_stopping, verbose=verbose, report_interval=report_interval)
-
-    def fit(self, X_train, y_train, loss_fn=None, optimizer=None, validation_split=0.0, validation_data=None,
-            lr_scheduler=None, epochs=25, batch_size=64, metrics=None, shuffle=True, num_workers=0,
-            early_stopping=None, verbose=2, report_interval=1):
-
-        assert ((X_train is not None) and (isinstance(X_train, np.ndarray))), \
-            "Parameter error: X_train is None or is NOT an instance of np.ndarray"
-        assert ((y_train is not None) and (isinstance(y_train, np.ndarray))), \
-            "Parameter error: y_train is None or is NOT an instance of np.ndarray"
-        if (y_train.dtype == np.int) or (y_train.dtype == np.long):
-            y_dtype = np.long
-        else:
-            y_dtype = np.float32
-
-        torch_X_train = torch.from_numpy(X_train).type(torch.FloatTensor)
-<<<<<<< HEAD
-        torch_y_train = torch.from_numpy(y_train).type(
-            torch.LongTensor if y_dtype == np.long else torch.FloatTensor)
-        train_dataset = torch.utils.data.TensorDataset(
-            torch_X_train, torch_y_train)
-=======
-        torch_y_train = torch.from_numpy(y_train).type(torch.LongTensor if y_dtype == np.long else torch.FloatTensor)
-        train_dataset = torch.utils.data.TensorDataset(torch_X_train, torch_y_train)        
->>>>>>> a37dbabb
-
-        validation_dataset = None
-        if validation_data is not None:
-            assert isinstance(validation_data, tuple)
-<<<<<<< HEAD
-            assert isinstance(
-                validation_data[0], np.ndarray), "Expecting validation_dataset[0] to be a Numpy array"
-            assert isinstance(
-                validation_data[1], np.ndarray), "Expecting validation_dataset[1] to be a Numpy array"
-=======
-            assert isinstance(validation_data[0], np.ndarray), "Expecting validation_dataset[0] to be a Numpy array"
-            assert isinstance(validation_data[1], np.ndarray), "Expecting validation_dataset[1] to be a Numpy array"
->>>>>>> a37dbabb
-            if (validation_data[1].dtype == np.int) or (validation_data[1].dtype == np.long):
-                y_val_dtype = np.long
-            else:
-                y_val_dtype = np.float32
-
-<<<<<<< HEAD
-            torch_X_val = torch.from_numpy(
-                validation_data[0]).type(torch.FloatTensor)
-            torch_y_val = torch.from_numpy(validation_data[1]).type(
-                torch.LongTensor if y_val_dtype == np.long else torch.FloatTensor)
-            validation_dataset = torch.utils.data.TensorDataset(
-                torch_X_val, torch_y_val)
-=======
-            torch_X_val = torch.from_numpy(validation_data[0]).type(torch.FloatTensor)
-            torch_y_val = torch.from_numpy(validation_data[1]).type(torch.LongTensor if y_val_dtype == np.long else torch.FloatTensor)
-            validation_dataset = torch.utils.data.TensorDataset(torch_X_val,torch_y_val)
->>>>>>> a37dbabb
-
-        p_loss_fn = self.loss_fn if loss_fn is None else loss_fn
-        p_optimizer = self.optimizer if optimizer is None else optimizer
-        p_metrics_list = self.metrics_list if metrics is None else metrics
-        return self.fit_dataset(train_dataset, loss_fn=p_loss_fn, optimizer=p_optimizer,
-                                validation_split=validation_split, validation_dataset=validation_dataset,
-                                lr_scheduler=lr_scheduler,
-                                epochs=epochs, batch_size=batch_size, metrics=p_metrics_list,
-                                shuffle=shuffle, num_workers=num_workers, early_stopping=early_stopping,
-                                verbose=verbose, report_interval=report_interval)
-
-    def evaluate_dataset(self, dataset, loss_fn=None, batch_size=64, metrics=None, num_workers=0):
-        p_loss_fn = self.loss_fn if loss_fn is None else loss_fn
-        p_metrics_list = self.metrics_list if metrics is None else metrics
-        return evaluate_model(self, dataset, loss_fn=p_loss_fn, batch_size=batch_size, metrics=p_metrics_list,
-                              num_workers=num_workers)
-
-    def evaluate(self, X, y, loss_fn=None, batch_size=64, metrics=None, num_workers=0):
-        assert ((X is not None) and (isinstance(X, np.ndarray))), \
-            "Parameter error: X is None or is NOT an instance of np.ndarray"
-        assert ((y is not None) and (isinstance(y, np.ndarray))), \
-            "Parameter error: y is None or is NOT an instance of np.ndarray"
-
-        if (y.dtype == np.int) or (y.dtype == np.long):
-            y_dtype = np.long
-        else:
-            y_dtype = np.float32
-
-        torch_X = torch.from_numpy(X).type(torch.FloatTensor)
-<<<<<<< HEAD
-        torch_y = torch.from_numpy(y).type(
-            torch.LongTensor if y_dtype == np.long else torch.FloatTensor)
-=======
-        torch_y = torch.from_numpy(y).type(torch.LongTensor if y_dtype == np.long else torch.FloatTensor)
->>>>>>> a37dbabb
-        p_dataset = torch.utils.data.TensorDataset(torch_X, torch_y)
-        return self.evaluate_dataset(p_dataset, loss_fn=loss_fn, batch_size=batch_size,
-                                     metrics=metrics, num_workers=num_workers)
-
-    def predict_dataset(self, dataset, batch_size=32, num_workers=0):
-        assert dataset is not None
-        assert isinstance(dataset, torch.utils.data.Dataset)
-        return predict_dataset(self, dataset, batch_size, num_workers=num_workers)
-
-    def predict(self, data):
-        assert data is not None
-        assert ((isinstance(data, np.ndarray)) or (isinstance(data, torch.Tensor))), \
-            "data must be an instance of Numpy ndarray or torch.tensor"
-        return predict(self, data)
-
-    def save(self, model_save_name, model_save_dir='./model_states'):
-        save_model(self, model_save_name, model_save_dir)
-
-    # NOTE: load() is not implemented. Use standalone load_model() function instead
-
-    def summary(self, input_shape):
-        if torch.cuda.is_available():
-            summary(self.cuda(), input_shape)
-        else:
-            summary(self.cpu(), input_shape)
-
-<<<<<<< HEAD
-
-=======
->>>>>>> a37dbabb
-class PytkModuleWrapper():
-    """
-    Utility class that wraps an instance of nn.Module or nn.Sequential or a pre-trained Pytorch module
-    and provides a Keras-like interface to train, evaluate & predict results from model.
-    """
-<<<<<<< HEAD
-
-=======
->>>>>>> a37dbabb
-    def __init__(self, model):
-        super(PytkModuleWrapper, self).__init__()
-        assert (model is not None) and isinstance(model, nn.Module), \
-            "model parameter is None or not of type nn.Module"
-        self.model = model
-        self.loss_fn = None
-        self.optimizer = None
-        self.metrics_list = None
-<<<<<<< HEAD
-
-=======
-        
->>>>>>> a37dbabb
-    def compile(self, loss, optimizer, metrics=None):
-        assert loss is not None, "ERROR: loss function must be a valid loss function!"
-        assert optimizer is not None, "ERROR: optimizer must be a valid optimizer function"
-        self.loss_fn = loss
-        self.optimizer = optimizer
-        self.metrics_list = metrics
-
-    def forward(self, input):
-        return self.model.forward(input)
-
-    def parameters(self, recurse=True):
-        return self.model.parameters(recurse)
-
-    def fit_dataset(self, train_dataset, loss_fn=None, optimizer=None, validation_split=0.0,
-                    validation_dataset=None, lr_scheduler=None, epochs=25, batch_size=64, metrics=None,
-                    shuffle=True, num_workers=0, early_stopping=None, verbose=2, report_interval=1):
-        p_loss_fn = self.loss_fn if loss_fn is None else loss_fn
-        p_optimizer = self.optimizer if optimizer is None else optimizer
-        p_metrics_list = self.metrics_list if metrics is None else metrics
-
-        return train_model(self.model, train_dataset, loss_fn=p_loss_fn, optimizer=p_optimizer,
-<<<<<<< HEAD
-                           validation_split=validation_split, validation_dataset=validation_dataset, lr_scheduler=lr_scheduler,
-                           epochs=epochs, batch_size=batch_size, metrics=p_metrics_list, shuffle=shuffle, num_workers=num_workers,
-                           early_stopping=early_stopping, verbose=verbose, report_interval=report_interval)
-=======
-            validation_split=validation_split, validation_dataset=validation_dataset, lr_scheduler=lr_scheduler,
-            epochs=epochs, batch_size=batch_size, metrics=p_metrics_list, shuffle=shuffle, num_workers=num_workers,
-            early_stopping=early_stopping, verbose=verbose, report_interval=report_interval)
->>>>>>> a37dbabb
-
-    def fit(self, X_train, y_train, loss_fn=None, optimizer=None, validation_split=0.0, validation_data=None,
-            lr_scheduler=None, epochs=25, batch_size=64, metrics=None, shuffle=True, num_workers=0,
-            early_stopping=None, verbose=2, report_interval=1):
-
-        assert ((X_train is not None) and (isinstance(X_train, np.ndarray))), \
-            "Parameter error: X_train is None or is NOT an instance of np.ndarray"
-        assert ((y_train is not None) and (isinstance(y_train, np.ndarray))), \
-            "Parameter error: y_train is None or is NOT an instance of np.ndarray"
-        if (y_train.dtype == np.int) or (y_train.dtype == np.long):
-            y_dtype = np.long
-        else:
-            y_dtype = np.float32
-
-        #train_dataset = XyDataset(X_train, y_train, y_dtype)
-        torch_X_train = torch.from_numpy(X_train).type(torch.FloatTensor)
-<<<<<<< HEAD
-        torch_y_train = torch.from_numpy(y_train).type(
-            torch.LongTensor if y_dtype == np.long else torch.FloatTensor)
-        train_dataset = torch.utils.data.TensorDataset(
-            torch_X_train, torch_y_train)
-=======
-        torch_y_train = torch.from_numpy(y_train).type(torch.LongTensor if y_dtype == np.long else torch.FloatTensor)
-        train_dataset = torch.utils.data.TensorDataset(torch_X_train, torch_y_train)   
->>>>>>> a37dbabb
-
-        validation_dataset = None
-        if validation_data is not None:
-            assert isinstance(validation_data, tuple)
-<<<<<<< HEAD
-            assert isinstance(
-                validation_data[0], np.ndarray), "Expecting validation_dataset[0] to be a Numpy array"
-            assert isinstance(
-                validation_data[1], np.ndarray), "Expecting validation_dataset[1] to be a Numpy array"
-=======
-            assert isinstance(validation_data[0], np.ndarray), "Expecting validation_dataset[0] to be a Numpy array"
-            assert isinstance(validation_data[1], np.ndarray), "Expecting validation_dataset[1] to be a Numpy array"
->>>>>>> a37dbabb
-            if (validation_data[1].dtype == np.int) or (validation_data[1].dtype == np.long):
-                y_val_dtype = np.long
-            else:
-                y_val_dtype = np.float32
-            #validation_dataset = XyDataset(validation_data[0], validation_data[1], y_val_dtype)
-<<<<<<< HEAD
-            torch_X_val = torch.from_numpy(
-                validation_data[0]).type(torch.FloatTensor)
-            torch_y_val = torch.from_numpy(validation_data[1]).type(
-                torch.LongTensor if y_val_dtype == np.long else torch.FloatTensor)
-            validation_dataset = torch.utils.data.TensorDataset(
-                torch_X_val, torch_y_val)
-=======
-            torch_X_val = torch.from_numpy(validation_data[0]).type(torch.FloatTensor)
-            torch_y_val = torch.from_numpy(validation_data[1]).type(torch.LongTensor if y_val_dtype == np.long else torch.FloatTensor)
-            validation_dataset = torch.utils.data.TensorDataset(torch_X_val,torch_y_val)
->>>>>>> a37dbabb
-
-        p_loss_fn = self.loss_fn if loss_fn is None else loss_fn
-        p_optimizer = self.optimizer if optimizer is None else optimizer
-        p_metrics_list = self.metrics_list if metrics is None else metrics
-<<<<<<< HEAD
-
-=======
-        
->>>>>>> a37dbabb
-        return self.fit_dataset(train_dataset, loss_fn=p_loss_fn, optimizer=p_optimizer,
-                                validation_split=validation_split, validation_dataset=validation_dataset,
-                                lr_scheduler=lr_scheduler, epochs=epochs, batch_size=batch_size, metrics=p_metrics_list,
-                                shuffle=shuffle, num_workers=num_workers, early_stopping=early_stopping,
-                                verbose=verbose, report_interval=report_interval)
-
-    def evaluate_dataset(self, dataset, loss_fn=None, batch_size=64, metrics=None, num_workers=0):
-        p_loss_fn = self.loss_fn if loss_fn is None else loss_fn
-        p_metrics_list = self.metrics_list if metrics is None else metrics
-        return evaluate_model(self.model, dataset, loss_fn=p_loss_fn, batch_size=batch_size,
-                              metrics=p_metrics_list, num_workers=num_workers)
-
-    def evaluate(self, X, y, loss_fn=None, batch_size=64, metrics=None, num_workers=0):
-        assert ((X is not None) and (isinstance(X, np.ndarray))), \
-            "Parameter error: X is None or is NOT an instance of np.ndarray"
-        assert ((y is not None) and (isinstance(y, np.ndarray))), \
-            "Parameter error: y is None or is NOT an instance of np.ndarray"
-        if (y.dtype == np.int) or (y.dtype == np.long):
-            y_dtype = np.long
-        else:
-            y_dtype = np.float32
-
-        torch_X = torch.from_numpy(X).type(torch.FloatTensor)
-<<<<<<< HEAD
-        torch_y = torch.from_numpy(y).type(
-            torch.LongTensor if y_dtype == np.long else torch.FloatTensor)
-=======
-        torch_y = torch.from_numpy(y).type(torch.LongTensor if y_dtype == np.long else torch.FloatTensor)
->>>>>>> a37dbabb
-        p_dataset = torch.utils.data.TensorDataset(torch_X, torch_y)
-        return self.evaluate_dataset(p_dataset, loss_fn=loss_fn, batch_size=batch_size,
-                                     metrics=metrics, num_workers=num_workers)
-
-    def predict_dataset(self, dataset, batch_size=32, num_workers=0):
-        assert dataset is not None
-        assert isinstance(dataset, torch.utils.data.Dataset)
-        return predict_dataset(self.model, dataset, batch_size, num_workers=num_workers)
-
-    def predict(self, data):
-        assert data is not None
-        assert ((isinstance(data, np.ndarray)) or (isinstance(data, torch.Tensor))), \
-            "data must be an instance of Numpy ndarray or torch.tensor"
-        return predict(self.model, data)
-
-    def save(self, model_save_name, model_save_dir='./model_states'):
-        save_model(self.model, model_save_name, model_save_dir)
-
-<<<<<<< HEAD
-    # NOTE: load() is not implemented
-=======
-    # NOTE: load() is not implemented    
->>>>>>> a37dbabb
-
-    def summary(self, input_shape):
-        if torch.cuda.is_available():
-            summary(self.model.cuda(), input_shape)
-        else:
-<<<<<<< HEAD
-            summary(self.model.cpu(), input_shape)
-=======
-            summary(self.model.cpu(), input_shape)
-
-
->>>>>>> a37dbabb
+# encoding='utf-8'
+"""
+pytorch_toolkit.py: 
+    Functions, Classes and Metrics to ease the process of training, evaluating and testing models.
+    This module provides a Keras-like API to preclude the need to write boiler-plate code when
+    training your Pytorch models. Convenience functions and classes that wrap those functions
+    have been provided to ease the process of training, evaluating & testing your models.
+    NOTE: these are utility classes/functions to ease the process to training/evaluating & testing ONLY!
+
+@author: Manish Bhobe
+This code is shared with MIT license as-is. Feel free to use it, extend it, but please give me 
+some credit as the original author of this code :) & don't hold me responsible if your project blows up!! ;)
+
+Usage:
+  - Copy this file into a directory in sys.path
+  - import the file into your code - I use this syntax
+       import pytorch_toolkit as pytk
+"""
+import warnings
+warnings.filterwarnings('ignore')
+
+import sys
+import os
+import random
+import numpy as np
+import pandas as pd
+import matplotlib.pyplot as plt
+import seaborn as sns
+from sklearn.metrics import roc_auc_score
+import itertools
+
+# torch imports
+import torch
+import torch.nn as nn
+from torchsummary import summary
+from torch.utils.data.dataset import Dataset
+# to ensure that you get consistent results across runs & machines
+# @see: https://discuss.pytorch.org/t/reproducibility-over-different-machines/63047
+seed = 123
+random.seed(seed)
+os.environ['PYTHONHASHSEED'] = str(seed)
+np.random.seed(seed)
+torch.manual_seed(seed)
+
+if torch.cuda.is_available():
+    torch.cuda.manual_seed(seed)
+    torch.cuda.manual_seed_all(seed)
+    torch.backends.cudnn.deterministic = True
+    torch.backends.cudnn.benchmark = False
+    torch.backends.cudnn.enabled = False
+
+# library tweaks
+np.set_printoptions(precision=6, linewidth=1024, suppress=True)
+plt.style.use('seaborn')
+sns.set(style='whitegrid', font_scale=1.1, palette='muted')
+
+# -----------------------------------------------------------------------------
+# helper function to create various layers of model
+# -----------------------------------------------------------------------------
+
+
+def Conv2d(in_channels, out_channels, kernel_size=3, stride=1, padding=1,
+           dilation=1, groups=1, bias=True, padding_mode='zeros'):
+    """
+    (convenience function)
+    creates a nn.Conv2d layer, with weights initiated using glorot_uniform initializer
+    and bias initialized using zeros initializer as is the default in Keras.
+    @params:
+        - same as nn.Conv2d params
+    @returns:
+        - instance of nn.Conv2d layer, with weights initialized using xavier_uniform
+          initializer and bias initialized using zeros initializer
+    """
+    layer = nn.Conv2d(in_channels, out_channels, kernel_size=kernel_size,
+                      stride=stride, padding=padding, dilation=dilation,
+                      groups=groups, bias=bias, padding_mode=padding_mode)
+    # @see: https://msdn.microsoft.com/en-us/magazine/mt833293.aspx for example
+    torch.nn.init.xavier_uniform_(layer.weight)
+    if bias:
+        torch.nn.init.zeros_(layer.bias)
+    return layer
+
+
+def Dense(in_nodes, out_nodes, bias=True):
+    """
+    (convenience function)
+    creates a fully connected layer
+    @params:
+      - in_nodes: # of nodes from pervious layer
+      - out_nodes: # of nodes in this layer
+    @returns:
+      - an instance of nn.Linear class with weights (params) initialized
+        using xavier_uniform initializer & bias initialized with zeros
+    """
+    layer = nn.Linear(in_nodes, out_nodes, bias)
+    # @see: https://msdn.microsoft.com/en-us/magazine/mt833293.aspx for example
+    torch.nn.init.xavier_uniform_(layer.weight)
+    if bias:
+        torch.nn.init.zeros_(layer.bias)
+    return layer
+
+
+def Linear(in_nodes, out_nodes, bias=True):
+    """
+    another shortcut for dense(in_nodes, out_nodes)
+    """
+    return Dense(in_nodes, out_nodes, bias)
+
+
+def Flatten(x):
+    """
+    (convenience function)
+    Flattens out the previous layer. Normally used between Conv2D/MaxPooling2D or LSTM layers
+    and Linear/Dense layers
+    """
+    return x.view(x.shape[0], -1)
+
+
+def getConv2dFlattenShape(image_height, image_width, conv2d_layer, pool=2):
+    kernel_size = conv2d_layer.kernel_size
+    stride = conv2d_layer.stride
+    padding = conv2d_layer.padding
+    dilation = conv2d_layer.dilation
+
+    # calculate the output shape for Flatten layer
+    # Andrew Ng's formula without dilation -> out = (f + 2p - (k-1))/s) + 1
+    # with dilation out = ((f + 2p - d * ((k-1) - 1)) / s)  + 1
+    out_height = np.floor(
+        (image_height + 2 * padding[0] - dilation[0] * (kernel_size[0] - 1) - 1) / stride[0] + 1)
+    out_width = np.floor(
+        (image_width + 2 * padding[1] - dilation[1] * (kernel_size[1] - 1) - 1) / stride[1] + 1)
+    if pool > 0:
+        out_height /= pool
+        out_width /= pool
+    return int(out_height), int(out_width)
+
+# --------------------------------------------------------------------------------------
+# Metrics used during training of model
+# In this section, I provide code for typical metrics used during training
+# NOTE: In this version, there is no provision to add your own metric!
+# --------------------------------------------------------------------------------------
+
+
+def epsilon():
+    return torch.tensor(1e-7)
+
+
+def accuracy(logits, labels):
+    """
+    computes accuracy given logits (computed probabilities) & labels (actual values)
+    @params:
+        - logits: predictions computed from call to model.forward(...) (Tensor)
+        - labels: actual values (labels) (Tensor)
+    @returns:
+        computed accuracy value
+           accuracy = (correct_predictions) / len(labels)
+    """
+    if logits.size()[1] == 1:
+        # binary classification case (just 2 classes)
+        #predicted = torch.round(logits.data).reshape(-1)
+        # any value > 0.5 -> 1 else 0
+        predicted = logits.ge(0.5).view(-1)
+    else:
+        vals, predicted = torch.max(logits.data, 1)
+
+    total_count = labels.size(0)
+
+    y_pred = predicted.long()
+    if len(labels.shape) > 1:
+        y_true = labels.reshape(-1).long()  # flatten
+    else:
+        y_true = labels.long()
+
+    correct_predictions = (y_pred == y_true).sum().item()
+    # accuracy is the fraction of correct predictions to total_count
+    acc = (correct_predictions / total_count)
+    return acc
+
+
+def precision(logits, labels):
+    """
+    computes precision metric (for BINARY classification)
+        - logits: predictions computed from call to model.forward(...) (Tensor)
+        - labels: actual values (labels) (Tensor)
+    NOTE: in this version, we limit precision/recall/f1-score calc to binary classification
+    @returns:    # eps=1e-10
+    # prec = true_positives / (predicted_positives + eps)
+        computed precision value
+           precision = true_positives / (predicted_positives + epsilon)
+    """
+    if logits.size()[1] == 1:
+        # binary classification case (just 2 classes)
+        #predicted = torch.round(logits.data).reshape(-1)
+        # any value > 0.5 -> 1 else 0
+        predicted = logits.ge(0.5).view(-1)
+    else:
+        vals, predicted = torch.max(logits.data, 1)
+
+    y_pred = predicted.long()
+    if len(labels.shape) > 1:
+        y_true = labels.reshape(-1).long()  # flatten
+    else:
+        y_true = labels.long()
+    true_positives = torch.sum(torch.clamp(y_true * y_pred, 0, 1))
+    predicted_positives = torch.sum(torch.clamp(y_pred, 0, 1))
+
+    prec = true_positives / (predicted_positives + epsilon())
+    return prec.detach().numpy()
+
+
+def recall(logits, labels):
+    """
+    computes precision metric (for binary classification)
+        - logits: predictions computed from call to model.forward(...) (Tensor)
+        - labels: actual values (labels) (Tensor)
+    @returns:
+        computed recall value
+           precision = true_positives / (all_positives + epsilon)
+    """
+    if logits.size()[1] == 1:
+        # binary classification case (just 2 classes)
+        #predicted = torch.round(logits.data).reshape(-1)
+        # any value > 0.5 -> 1 else 0
+        predicted = logits.ge(0.5).view(-1)
+    else:
+        vals, predicted = torch.max(logits.data, 1)
+
+    y_pred = predicted.long()
+    if len(labels.shape) > 1:
+        y_true = labels.reshape(-1).long()   # flatten
+    else:
+        y_true = labels.long()
+    true_positives = torch.sum(torch.clamp(y_true * y_pred, 0, 1))
+    all_positives = torch.sum(torch.clamp(y_true, 0, 1))
+
+    rec = true_positives / (all_positives + epsilon())
+    return rec.detach().numpy()
+
+
+def f1_score2(logits, labels):
+    """
+    computes F1 score (for binary classification)
+        - logits: predictions computed from call to model.forward(...) (Tensor)
+        - labels: actual values (labels) (Tensor)
+    @returns:
+        computed F1 score value
+           f1 = 2*((precision*recall)/(precision+recall))
+    """
+
+    prec = precision(logits, labels)
+    rec = recall(logits, labels)
+    f1 = 2 * ((prec * rec) / (prec + rec + epsilon()))
+    return f1.detach().numpy()
+
+
+def roc_auc(logits, labels):
+    """
+    computes roc_auc score (for BINARY classification)
+        - logits: predictions computed from call to model.forward(...) (Tensor)
+        - labels: actual values (labels) (Tensor)
+    @returns:
+        computed roc_auc score
+    """
+    _, predicted = torch.max(logits.data, 1)
+    y_true = labels.detach().numpy()
+    y_pred = predicted.detach().numpy()
+    rcac = roc_auc_score(y_true, y_pred)
+    return rcac.detach().numpy()
+
+
+def mse(predictions, actuals):
+    """
+    computes mean-squared-error
+        - predictions: predictions computed from call to model.forward(...) (Tensor)
+        - actuals: actual values (labels) (Tensor)
+    @returns:
+        computed mse = sum((actuals - predictions)**2) / actuals.size(0)
+    """
+    diff = actuals - predictions
+    mse_err = torch.sum(diff * diff) / (diff.numel() + epsilon())
+    return mse_err.detach().numpy()
+
+
+def rmse(predictions, actuals):
+    """
+    computes root-mean-squared-error
+        - predictions: predictions computed from call to model.forward(...) (Tensor)
+        - actuals: actual values (labels) (Tensor)
+    @returns:
+        computed rmse = sqrt(mse(predictions, actuals))
+    """
+    rmse_err = torch.sqrt(torch.tensor(
+        mse(predictions, actuals), dtype=torch.float32))
+    return rmse_err.detach().numpy()
+
+
+def mae(predictions, actuals):
+    """
+    computes mean absolute error
+        - predictions: predictions computed from call to model.forward(...) (Tensor)
+        - actuals: actual values (labels) (Tensor)
+    @returns:
+        computed mae = sum(abs(predictions - actuals)) / actuals.size(0)
+    """
+    diff = actuals - predictions
+    mae_err = torch.mean(torch.abs(diff))
+    return mae_err.detach().numpy()
+
+
+def r2_score(predictions, actuals):
+    """
+    computes the r2_score
+    @returns:
+        computed r2_score
+    """
+    SS_res = torch.sum(torch.pow(actuals - predictions, 2))
+    SS_tot = torch.sum(torch.pow(actuals - torch.mean(actuals), 2))
+    return (1 - SS_res / (SS_tot + epsilon())).detach().numpy()
+
+
+METRICS_MAP = {
+    'acc': accuracy,
+    'accuracy': accuracy,
+    'prec': precision,
+    'precision': precision,
+    'rec': recall,
+    'recall': recall,
+    'f1': f1_score2,  # f1_score2 to avoid conflict with scklern.metrics.f1_score
+    'f1_score': f1_score2,
+    'roc_auc': roc_auc,
+    # regression metrics
+    'mse': mse,
+    'rmse': rmse,
+    'mae': mae,
+    'r2_score': r2_score
+}
+
+# -------------------------------------------------------------------------------------
+# helper class to implement early stopping
+# based on Bjarten's implementation (@see: https://github.com/Bjarten/early-stopping-pytorch/blob/master/pytorchtools.py)
+# -------------------------------------------------------------------------------------
+
+
+class EarlyStopping:
+    """Early stops the training if monitored metric (usually validation loss) doesn't improve 
+       after a given patience (or no of epochs)."""
+
+    def __init__(self, monitor='val_loss', min_delta=0, patience=5, mode='min', verbose=False,
+                 save_best_weights=False, checkpoint_file_path='.'):
+        """
+        Args:
+            monitor (str): which metric should be monitored (default: 'val_loss')
+            min_delta (float): Minimum change in the monitored quantity to qualify as an improvement. (default: 0)
+            patience (int): How many epochs to wait until after last validation loss improvement. (default: 5)
+            mode (str): one of {'min','max'} (default='min') In 'min' mode, training will stop when the quantity 
+                monitored has stopped decreasing; in 'max' mode it will stop when the quantity monitored has 
+                stopped increasing;
+            verbose (bool): If True, prints a message for each validation loss improvement. (default: False)
+            save_best_weights (bool): Save state with best weights so far (default: False)
+            checkpoint_file_path (string, optional): directory to which the checkpoint file must be saved
+               (optional, defaults to current directory)
+        """
+        self.monitor = monitor
+        self.min_delta = min_delta
+        self.patience = patience
+        self.mode = mode
+        if mode not in ['min', 'max']:
+            warnings.warn(
+                'EarlyStopping mode %s is unknown. Using \'min\' instead!' % mode)
+            self.mode = 'min'
+        self.verbose = verbose
+        self.save_best_weights = save_best_weights
+
+        self.monitor_op = np.less if self.mode == 'min' else np.greater
+        self.min_delta *= -1 if self.monitor_op == np.less else 1
+        self.best_score = np.Inf if self.monitor_op == np.less else -np.Inf
+        self.counter = 0
+        self.best_epoch = 0
+        assert os.path.exists(
+            checkpoint_file_path), f"Error: {checkpoint_file_path} does not appear to be a valid path!"
+        self.checkpoint_file = os.path.join(
+            checkpoint_file_path, 'checkpoint.pt')
+        self.metrics_log = []
+
+        self.early_stop = False
+
+    def __call__(self, model, curr_metric_val, epoch):
+        # if not (isinstance(model, PytModule) or isinstance(model, PytkModuleWrapper)):
+        #     raise TypeError("model should be derived from PytModule or PytkModuleWrapper")
+
+        #self.is_wrapped = isinstance(model, PytkModuleWrapper)
+        if self.monitor_op(curr_metric_val - self.min_delta, self.best_score):
+            if self.save_best_weights:
+                # save model state for restore later
+                self.save_checkpoint(model, self.monitor, curr_metric_val)
+            self.best_score = curr_metric_val
+            self.counter = 0
+            self.metrics_log = []
+            self.best_epoch = epoch + 1
+            if self.verbose:
+                print('   EarlyStopping (log): patience counter reset to 0 at epoch %d where best score of \'%s\' is %.3f' % (
+                    epoch, self.monitor, self.best_score))
+        else:
+            self.counter += 1
+            if self.verbose:
+                print('   EarlyStopping (log): patience counter increased to %d - best_score of \'%s\' is %.3f at epoch %d' % (
+                    self.counter, self.monitor, self.best_score, self.best_epoch))
+            if self.counter >= self.patience:
+                self.early_stop = True
+                print('   EarlyStopping: Early stopping training at epoch %d. \'%s\' has not improved for past %d epochs.' % (
+                    epoch, self.monitor, self.patience))
+                print('     - Best score: %.4f at epoch %d. Last %d scores -> %s' % (
+                    self.best_score, self.best_epoch, len(self.metrics_log), self.metrics_log))
+            else:
+                self.metrics_log.append(curr_metric_val)
+
+    def save_checkpoint(self, model, metric_name, curr_metric_val):
+        '''Saves model when validation loss decrease.'''
+        if self.verbose:
+            print('   EarlyStopping (log): \'%s\' metric has \'improved\' - from %.4f to %.4f. Saving checkpoint...' % (
+                metric_name, self.best_score, curr_metric_val))
+        mod = model
+        if isinstance(model, PytkModuleWrapper):
+            mod = model.model
+        torch.save(mod.state_dict(), self.checkpoint_file)
+
+# -------------------------------------------------------------------------------------
+# helper functions for training model, evaluating performance & making predictions
+# -------------------------------------------------------------------------------------
+
+
+def check_attribs__(model, loss_fn, optimizer=None, check_only_loss=False):
+    """ internal helper function - checks various attributes of "model" """
+    if loss_fn is None:
+        # model instance must have self.loss_fn attribute defined
+        try:
+            l = model.loss_fn
+            if l is None:
+                # defined in model, but set to None
+                raise ValueError('FATAL ERROR: it appears that you have not set a value for loss_fn ' +
+                                 'Detected None value for both the loss_fn parameter and module.loss_fn attribute!')
+        except AttributeError as e:
+            print("FATAL ERROR: when loss_fn parameter is None, the model's instance is expected " +
+                  "to have the loss function defined with attribute self.loss_fn!\n" +
+                  "This model's instance does not have a self.loss_fn attribute defined.")
+            raise e
+
+    if not check_only_loss:
+        if optimizer is None:
+            # model instance must have self.optimizer attribute defined
+            try:
+                o = model.optimizer
+                if o is None:
+                    raise ValueError('FATAL ERROR: it appears that you have not set a value ' +
+                                     'for optimizer. Detected None value for both the optimizer parameter and ' +
+                                     'module.optimizer attribute!')
+            except AttributeError as e:
+                print("FATAL ERROR: when optimizer parameter is None, the model's instance is expected " +
+                      "to have the optimizer function defined with attribute self.optimizer!\n" +
+                      "This model's instance does not have a self.optimizer attribute defined.")
+                raise e
+
+
+def compute_metrics__(logits, labels, metrics, batch_metrics, validation_dataset=False):
+    """ internal helper functions - computes metrics in an epoch loop """
+    for metric_name in metrics:
+        metric_value = METRICS_MAP[metric_name](logits, labels)
+        if validation_dataset:
+            # .append(metric_value)
+            batch_metrics['val_%s' % metric_name] = metric_value
+        else:
+            batch_metrics[metric_name] = metric_value
+
+
+def accumulate_metrics__(metrics, cum_metrics, batch_metrics, validation_dataset=False):
+    """ internal helper function - "sums" metrics across batches """
+    if metrics is not None:
+        for metric in metrics:
+            if validation_dataset:
+                cum_metrics['val_%s' %
+                            metric] += batch_metrics['val_%s' % metric]
+            else:
+                cum_metrics[metric] += batch_metrics[metric]
+
+    # check for loss separately
+    if 'loss' not in metrics:
+        if validation_dataset:
+            cum_metrics['val_loss'] += batch_metrics['val_loss']
+        else:
+            cum_metrics['loss'] += batch_metrics['loss']
+    return cum_metrics
+
+
+def get_metrics_str__(metrics_list, batch_or_cum_metrics, validation_dataset=False):
+    """ internal helper functions: formats metrics for printing to console """
+    metrics_str = ''
+
+    for i, metric in enumerate(metrics_list):
+        if i > 0:
+            metrics_str += ' - %s: %.4f' % (
+                metrics_list[i], batch_or_cum_metrics[metric])
+        else:
+            metrics_str += '%s: %.4f' % (metrics_list[i],
+                                         batch_or_cum_metrics[metric])
+
+    # append validation metrics too
+    if validation_dataset:
+        for i, metric in enumerate(metrics_list):
+            metrics_str += ' - val_%s: %.4f' % (
+                metrics_list[i], batch_or_cum_metrics['val_%s' % metric])
+
+    return metrics_str
+
+
+def get_lrates__(optimizer, format_str='%.8f'):
+    """given the optimizer, returns the current learning rates as a string
+       (to be used to report metrics per epoch only!) """
+    lr_rates_o = []
+    for g in optimizer.param_groups:
+        lr_rates_o.append(g['lr'])
+    lr_rates_o = [format_str % lrr for lrr in lr_rates_o]
+    return ' - lr: %s' % lr_rates_o
+
+
+def create_hist_and_metrics_ds__(metrics, include_val_metrics=True):
+    """ internal helper functions - create data structures to log epoch metrics, 
+        batch metrics & cumulative betch metrics """
+    history = {'loss': []}
+    batch_metrics = {'loss': 0.0}
+    cum_metrics = {'loss': 0.0}
+
+    if include_val_metrics:
+        history['val_loss'] = []
+        batch_metrics['val_loss'] = 0.0
+        cum_metrics['val_loss'] = 0.0
+
+    if metrics is not None and len(metrics) > 0:
+        # walk list of metric names & create one entry per metric
+        for metric_name in metrics:
+            if metric_name not in METRICS_MAP.keys():
+                raise ValueError('%s - unrecognized metric!' % metric_name)
+            else:
+                history[metric_name] = []
+                batch_metrics[metric_name] = 0.0
+                cum_metrics[metric_name] = 0.0
+
+                if include_val_metrics:
+                    history['val_%s' % metric_name] = []
+                    batch_metrics['val_%s' % metric_name] = 0.0
+                    cum_metrics['val_%s' % metric_name] = 0.0
+
+    return history, batch_metrics, cum_metrics
+
+
+def train_model(model, train_dataset, loss_fn=None, optimizer=None, validation_split=0.0, validation_dataset=None,
+                lr_scheduler=None, epochs=25, batch_size=64, metrics=None, shuffle=True,
+                num_workers=0, early_stopping=None, verbose=2, report_interval=1):
+    """
+    Trains model (derived from nn.Module) across epochs using specified loss function,
+    optimizer, validation dataset (if any), learning rate scheduler, epochs and batch size etc.
+    @parms:
+        - model: instance of a model derived from torch.nn.Module class
+        - train_dataset: training dataset derived from torchvision.dataset
+        - loss_fn: loss function to use when training (optional, default=None)
+            if loss_fn == None, then the model class must define an attribute self.loss_fn
+            defined as an instance of a loss function
+        - optimizer: Pytorch optimizer to use during training (instance of any optimizer
+          from the torch.optim package)
+            if optimizer == None, then model must define an attribute self.optimizer, which is 
+            an instance of any optimizer defined in the torch.optim package
+        - validation_split: Float between 0 and 1. Fraction of the training data to be used as validation data. 
+           The model will set apart this fraction of the training data, will not train on it, and will 
+           evaluate the loss and any model metrics on this data at the end of each epoch.
+        - validation_dataset: cross-validation dataset to use during training (optional, default=None)
+            if validation_dataset is not None, then model is cross trained on test dataset & 
+            cross-validation dataset (good practice to always use a cross-validation dataset!)
+            (NOTE: validation_dataset will supercede validation_split if both specified)
+        - lr_scheduler: learning rate scheduler to use during training (optional, default=None)
+            if specified, should be one of the learning rate schedulers (e.g. StepLR) defined
+            in the torch.optim.lr_scheduler package
+        - epochs (int): number of epochs for which the model should be trained (optional, default=25)
+        - batch_size (int): batch size to split the training & cross-validation datasets during 
+          training (optional, default=64). If batch_size = -1, entire dataset size is used as batch size.
+        - metrics (list of strings): metrics to compute (optional, default=None)
+            pass a list of strings from one or more of the following ['acc','prec','rec','f1']
+            when metrics = None, only loss is computed for training set (and validation set, if any)
+            when metrics not None, in addition to loss all specified metrics are computed for training
+            set (and validation set, if specified)
+        - shuffle (boolean, default = True): determines if the training dataset shuould be shuffled between
+            epochs or not. Validation dataset, if provided, is never shuffled. 
+        - num_workers (int, default=0): number of worker threads to use when loading datasets internally using 
+            DataLoader objects.
+        - early_stopping(EarlyStopping, default=None): instance of EarlyStopping class to be passed in if training
+            has to be early-stopped based on parameters used to construct instance of EarlyStopping
+        - verbose (0, 1 or 2, default=0): sets the verbosity level for reporting progress during training
+            verbose=2 - very verbose output, displays batch wise metrics
+            verbose=1 - medium verbose output, displays metrics at end of epoch, but shows incrimenting counter of batches
+            verbose=0 - least verbose output, does NOT display any output until the training dataset (and validation dataset, if any) completes
+        - report_interval (value >= 1 & < num_epochs): interval at which training progress gets updated (e.g. if report_interval=100, 
+            training progress is printed every 100th epoch.) Default = 1, meaning status reported at end of each epoch.
+    @returns:
+        - history: dictionary of the loss & accuracy metrics across epochs
+            Metrics are saved by key name (see METRICS_MAP) 
+            Metrics (across epochs) are accessed by key (e.g. hist['loss'] accesses training loss
+            and hist['val_acc'] accesses validation accuracy
+            Validation metrics are available ONLY if validation set is provided during training
+    """
+    try:
+        # checks for parameters
+        assert isinstance(
+            model, nn.Module), "train_model() works with instances of nn.Module only!"
+        assert isinstance(train_dataset, torch.utils.data.Dataset), \
+            "train_dataset must be a subclass of torch.utils.data.Dataset"
+        assert (0.0 <= validation_split <
+                1.0), "validation_split must be a float between (0.0, 1.0]"
+        if validation_dataset is not None:
+            assert isinstance(validation_dataset, torch.utils.data.Dataset), \
+                "validation_dataset must be a subclass of torch.utils.data.Dataset"
+        check_attribs__(model, loss_fn, optimizer)
+        if loss_fn is None:
+            loss_fn = model.loss_fn
+        if loss_fn is None:
+            # still not assigned??
+            raise ValueError(
+                "Loss function is not defined. Must be passed as a parameter or defined in class")
+        if optimizer is None:
+            optimizer = model.optimizer
+        if optimizer is None:
+            # still not assigned??
+            raise ValueError(
+                "Optimizer is not defined. Must be passed as a parameter or defined in class")
+        if lr_scheduler is not None:
+            # NOTE:  ReduceLROnPlateau is NOT derived from _LRScheduler, but from object, which
+            # is odd as all other schedulers derive from _LRScheduler
+            assert (isinstance(lr_scheduler, torch.optim.lr_scheduler._LRScheduler) or
+                    isinstance(lr_scheduler, torch.optim.lr_scheduler.ReduceLROnPlateau)), \
+                "lr_scheduler: incorrect type. Expecting class derived from torch.optim._LRScheduler or ReduceLROnPlateau"
+        early_stopping_metric = None
+        if early_stopping is not None:
+            assert isinstance(early_stopping, EarlyStopping), \
+                "early_stopping: incorrect type. Expecting instance of EarlyStopping class"
+            early_stopping_metric = early_stopping.monitor
+
+        if verbose not in [0, 1, 2]:
+            verbose = 2  # most verbose
+
+        report_interval = 1 if report_interval < 1 else report_interval
+        report_interval = 1 if report_interval >= epochs else report_interval
+
+        # if validation_split is provided by user, then split train_dataset
+        if (validation_split > 0.0) and (validation_dataset is None):
+            # NOTE: validation_dataset supercedes validation_split, use validation_split only
+            # if validation_dataset is None
+            num_recs = len(train_dataset)
+            train_count = int((1.0 - validation_split) * num_recs)
+            val_count = num_recs - train_count
+            train_dataset, validation_dataset = \
+                torch.utils.data.random_split(
+                    train_dataset, [train_count, val_count])
+            assert (train_dataset is not None) and (len(train_dataset) == train_count), \
+                "Something is wrong with validation_split - getting incorrect train_dataset counts!!"
+            assert (validation_dataset is not None) and (len(validation_dataset) == val_count), \
+                "Something is wrong with validation_split - getting incorrect validation_dataset counts!!"
+
+        # train on GPU if available
+        gpu_available = torch.cuda.is_available()
+
+        print('Training on %s...' % ('GPU' if gpu_available else 'CPU'))
+        model = model.cuda() if gpu_available else model.cpu()
+
+        if validation_dataset is not None:
+            print('Training on %d samples, cross-validating on %d samples' %
+                  (len(train_dataset), len(validation_dataset)))
+        else:
+            print('Training on %d samples' % len(train_dataset))
+
+        if report_interval != 1:
+            print(
+                f"NOTE: training progress will be reported after every {report_interval} epochs")
+
+        tot_samples = len(train_dataset)
+        len_tot_samples = len(str(tot_samples))
+
+        # create data structurs to hold batch metrics, epoch metrics etc.
+        history, batch_metrics, cum_metrics = \
+            create_hist_and_metrics_ds__(
+                metrics, validation_dataset is not None)
+
+        metrics_list = ['loss']
+        if metrics is not None:
+            metrics_list = metrics_list + metrics
+            if early_stopping_metric is not None:
+                metrics_list_check = []
+                for metric in metrics_list:
+                    metrics_list_check.append(metric)
+                    metrics_list_check.append('val_%s' % metric)
+                assert early_stopping_metric in metrics_list_check, \
+                    "early stopping metric (%s) is not logged during training!" % early_stopping_metric
+
+        len_num_epochs = len(str(epochs))
+
+        curr_lr = None
+
+        # if batch_size == -1, then use entire training dataset as batch (not recommended
+        # unless len(training_dataset) is reasonably small)
+        train_batch_size = batch_size if batch_size != - \
+            1 else len(train_dataset)
+
+        for epoch in range(epochs):
+            model.train()  # 'flag model as training', so batch normalization & dropouts can be applied
+            train_loader = torch.utils.data.DataLoader(train_dataset, batch_size=train_batch_size,
+                                                       shuffle=shuffle, num_workers=num_workers)
+            num_batches = 0
+            samples = 0
+
+            # zero out batch & cum metrics for next epoch
+            for metric_name in metrics_list:
+                batch_metrics[metric_name] = 0.0
+                cum_metrics[metric_name] = 0.0
+                if validation_dataset is not None:
+                    batch_metrics['val_%s' % metric_name] = 0.0
+                    cum_metrics['val_%s' % metric_name] = 0.0
+
+            # learning rates used by the optimizer (as a string)
+            learning_rates = ''
+
+            # iterate over the training dataset
+            for batch_no, (data, labels) in enumerate(train_loader):
+                # move to GPU if available
+                data = data.cuda() if gpu_available else data.cpu()
+                labels = labels.cuda() if gpu_available else labels.cpu()
+
+                # clear accummulated gradients
+                optimizer.zero_grad()
+                # make a forward pass
+                logits = model(data)
+                # apply loss function
+                loss_tensor = loss_fn(logits, labels)
+                # compute gradients
+                loss_tensor.backward()
+                # update weights
+                optimizer.step()
+                batch_loss = loss_tensor.item()
+
+                # compute metrics for batch + accumulate metrics across batches
+                batch_metrics['loss'] = batch_loss
+                if metrics is not None:
+                    # compute metrics for training dataset only!
+                    compute_metrics__(logits, labels, metrics,
+                                      batch_metrics, validation_dataset=False)
+                # same as cum_metrics[metric_name] += batch_metric[metric_name] across all metrics
+                cum_metrics = accumulate_metrics__(
+                    metrics_list, cum_metrics, batch_metrics, validation_dataset=False)
+
+                samples += len(labels)
+                num_batches += 1
+
+                # display incremental progress
+                learning_rates = get_lrates__(optimizer)
+
+                if (verbose == 2):
+                    if (epoch == 0) or ((epoch + 1) % report_interval == 0):
+                        # display metrics at completion of each batch (default)
+                        metrics_str = get_metrics_str__(
+                            metrics_list, batch_metrics, validation_dataset=False)
+                        metrics_str += learning_rates
+                        print('\rEpoch (%*d/%*d): (%*d/%*d) -> %s' %
+                              (len_num_epochs, epoch + 1, len_num_epochs, epochs,
+                               len_tot_samples, samples, len_tot_samples, tot_samples,
+                               metrics_str),
+                              end='', flush=True)
+                elif (verbose == 1):
+                    if (epoch == 0) or ((epoch + 1) % report_interval == 0):
+                        # display updating counter only - no incremental metrics
+                        print('\rEpoch (%*d/%*d): (%*d/%*d) -> ...' %
+                              (len_num_epochs, epoch + 1, len_num_epochs, epochs,
+                               len_tot_samples, samples, len_tot_samples, tot_samples),
+                              end='', flush=True)
+            else:
+                # all batches for this epochs are completed
+                # compute average metrics across all batches of train_loader
+                for metric_name in metrics_list:
+                    cum_metrics[metric_name] = cum_metrics[metric_name] / num_batches
+                    history[metric_name].append(cum_metrics[metric_name])
+
+                # display average training metrics for this epoch if verbose = 1 or 2
+                # learning_rates = get_lrates__(optimizer)
+                if ((verbose in [1, 2]) or (validation_dataset is None)):
+                    if (epoch == 0) or ((epoch + 1) % report_interval == 0):
+                        metrics_str = get_metrics_str__(
+                            metrics_list, cum_metrics, validation_dataset=False)
+                        metrics_str += learning_rates
+                        print('\rEpoch (%*d/%*d): (%*d/%*d) -> %s' %
+                              (len_num_epochs, epoch + 1, len_num_epochs, epochs,
+                               len_tot_samples, samples, len_tot_samples, tot_samples,
+                               metrics_str),
+                              end='' if validation_dataset is not None else '\n', flush=True)
+
+                if validation_dataset is not None:
+                    val_batch_size = batch_size if batch_size != - \
+                        1 else len(validation_dataset)
+                    model.eval()  # mark model as evaluating - don't apply any dropouts
+                    with torch.no_grad():
+                        # run through the validation dataset
+                        val_loader = torch.utils.data.DataLoader(validation_dataset, batch_size=val_batch_size,
+                                                                 shuffle=False, num_workers=num_workers)
+                        num_val_batches = 0
+
+                        for val_data, val_labels in val_loader:
+                            #val_data, val_labels = val_data.to(device), val_labels.to(device)
+                            val_data = val_data.cuda() if gpu_available else val_data.cpu()
+                            val_labels = val_labels.cuda() if gpu_available else val_labels.cpu()
+
+                            # forward pass
+                            val_logits = model(val_data)
+                            # apply loss function
+                            loss_tensor = loss_fn(val_logits, val_labels)
+                            batch_loss = loss_tensor.item()
+
+                            # calculate all metrics for validation dataset batch
+                            batch_metrics['val_loss'] = batch_loss
+                            if metrics is not None:
+                                compute_metrics__(
+                                    val_logits, val_labels, metrics, batch_metrics, validation_dataset=True)
+                            # same as cum_metrics[val_metric_name] += batch_metrics[val_metric_name] for all metrics
+                            cum_metrics = accumulate_metrics__(
+                                metrics_list, cum_metrics, batch_metrics, validation_dataset=True)
+
+                            num_val_batches += 1
+                        else:
+                            # validation loop completed for this epoch
+                            # average metrics across all val-dataset batches
+                            for metric_name in metrics_list:
+                                cum_metrics['val_%s' % metric_name] = cum_metrics['val_%s' %
+                                                                                  metric_name] / num_val_batches
+                                history['val_%s' % metric_name].append(
+                                    cum_metrics['val_%s' % metric_name])
+
+                            if (verbose in [1, 2]) and ((epoch == 0) or ((epoch + 1) % report_interval == 0)):
+                                # display train + val set metrics only if verbose =1 or 2 and at reporting interval epoch
+                                metrics_str = get_metrics_str__(
+                                    metrics_list, cum_metrics, validation_dataset=True)
+                                #learning_rates = get_lrates__(optimizer)
+                                metrics_str += learning_rates
+                                print('\rEpoch (%*d/%*d): (%*d/%*d) -> %s' %
+                                      (len_num_epochs, epoch + 1, len_num_epochs, epochs,
+                                       len_tot_samples, samples, len_tot_samples, tot_samples,
+                                       metrics_str),
+                                      flush=True)
+
+            # check for early stopping
+            if early_stopping is not None:
+                curr_metric_val = history[early_stopping_metric][-1]
+                early_stopping(model, curr_metric_val, epoch)
+                if early_stopping.early_stop:
+                    print("Early stopping training at epoch %d" % epoch)
+                    if early_stopping.save_best_weights:
+                        mod = model
+                        if isinstance(model, PytkModuleWrapper):
+                            mod = model.model
+                        mod.load_state_dict(torch.load(
+                            early_stopping.checkpoint_file_path))
+                    return history
+
+            # step the learning rate scheduler at end of epoch
+            if (lr_scheduler is not None) and (epoch < epochs - 1):
+                # have to go to these hoops as ReduceLROnPlateau requires a metric for step()
+                if isinstance(lr_scheduler, torch.optim.lr_scheduler.ReduceLROnPlateau):
+                    lr_metric = cum_metrics['val_loss'] if validation_dataset is not None else cum_metrics['loss']
+                    lr_scheduler.step(lr_metric)
+                else:
+                    lr_scheduler.step()
+
+        return history
+    finally:
+        model = model.cpu()
+
+
+def evaluate_model(model, dataset, loss_fn=None, batch_size=64, metrics=None, num_workers=0):
+    """ evaluate's model performance against dataset provided
+    @params:
+        - model: instance of model derived from nn.Model (or instance of pyt.PytModel or pyt.PytSequential)
+        - dataset: instance of dataset to evaluate against (derived from torch.utils.data.Dataset)
+        - loss_fn (optional, default=None): loss function to use during evaluation
+             If not provided the model's loss function (i.e. model.loss_fn) is used
+             asserts error if both are not provided!
+        - batch_size (optional, default=64): batch size to use during evaluation
+        - metrics (optional, default=None): list of metrics to evaluate 
+            (e.g.: metrics=['acc','f1']) evaluates accuracy & f1-score
+            Loss is ALWAYS evaluated, even when metrics=None
+    @returns:
+        - value of loss across dataset, if metrics=None (single value)
+        - value of loss + list of metrics (in order provided), if metrics list is provided
+          (e.g. if metrics=['acc', 'f1'], then a list of 3 values will be returned loss, accuracy & f1-score)
+    """
+    try:
+        assert isinstance(model, nn.Module), \
+            "evaluate_model() works with instances of nn.Module only!"
+        assert isinstance(dataset, torch.utils.data.Dataset), \
+            "dataset must be a subclass of torch.utils.data.Dataset"
+        check_attribs__(model, loss_fn, check_only_loss=True)
+        if loss_fn is None:
+            loss_fn = model.loss_fn
+
+        # evaluate on GPU if available
+        gpu_available = torch.cuda.is_available()
+        model = model.cuda() if gpu_available else model.cpu()
+
+        samples, num_batches = 0, 0
+        loader = torch.utils.data.DataLoader(
+            dataset, batch_size=batch_size, shuffle=False, num_workers=num_workers)
+        tot_samples = len(dataset)
+        len_tot_samples = len(str(tot_samples))
+
+        history, batch_metrics, cum_metrics = \
+            create_hist_and_metrics_ds__(metrics, dataset is not None)
+
+        metrics_list = ['loss']
+        if metrics is not None:
+            metrics_list = metrics_list + metrics
+
+        with torch.no_grad():
+            model.eval()
+            for data, labels in loader:
+                data = data.cuda() if gpu_available else data.cpu()
+                labels = labels.cuda() if gpu_available else labels.cpu()
+
+                # forward pass
+                logits = model(data)
+                # compute batch loss
+                loss_tensor = loss_fn(logits, labels)
+                batch_loss = loss_tensor.item()
+
+                # compute all metrics for this batch
+                compute_metrics__(logits, labels, metrics,
+                                  batch_metrics, validation_dataset=False)
+                batch_metrics['loss'] = batch_loss
+                # same as cum_metrics[metric_name] += batch_metrics[metric_name] for all metrics
+                cum_metrics = accumulate_metrics__(
+                    metrics_list, cum_metrics, batch_metrics, validation_dataset=False)
+
+                samples += len(labels)
+                num_batches += 1
+
+                # display progress for this batch
+                metrics_str = get_metrics_str__(
+                    metrics_list, batch_metrics, validation_dataset=False)
+                print('\rEvaluating (%*d/%*d) -> %s' %
+                      (len_tot_samples, samples, len_tot_samples, tot_samples,
+                       metrics_str),
+                      end='', flush=True)
+            else:
+                # compute average of all metrics provided in metrics list
+                for metric_name in metrics_list:
+                    cum_metrics[metric_name] = cum_metrics[metric_name] / num_batches
+
+                metrics_str = get_metrics_str__(
+                    metrics_list, cum_metrics, validation_dataset=False)
+                print('\rEvaluating (%*d/%*d) -> %s' %
+                      (len_tot_samples, tot_samples, len_tot_samples, tot_samples,
+                       metrics_str),
+                      flush=True)
+
+        if metrics is None:
+            return cum_metrics['loss']
+        else:
+            ret_metrics = []
+            for metric_name in metrics_list:
+                ret_metrics.append(cum_metrics[metric_name])
+            return ret_metrics
+    finally:
+        model = model.cpu()
+
+
+def predict_dataset(model, dataset, batch_size=64, num_workers=0):
+    """ runs prediction on dataset (use for classification ONLY)
+    @params:
+        - model: instance of model derived from nn.Model (or instance of pyt.PytModel or pyt.PytSequential)
+        - dataset: instance of dataset to evaluate against (derived from torch.utils.data.Dataset)
+        - batch_size (optional, default=64): batch size to use during evaluation
+    @returns:
+        - tuple of Numpy Arrays of class predictions & labels
+    """
+    try:
+        assert isinstance(model, nn.Module), \
+            "predict_dataset() works with instances of nn.Module only!"
+        assert isinstance(dataset, torch.utils.data.Dataset), \
+            "dataset must be a subclass of torch.utils.data.Dataset"
+
+        # run on GPU, if available
+        gpu_available = torch.cuda.is_available()
+        model = model.cuda() if gpu_available else model.cpu()
+
+        loader = torch.utils.data.DataLoader(dataset, batch_size=batch_size,
+                                             shuffle=False, num_workers=num_workers)
+
+        preds, actuals = [], []
+
+        for images, labels in loader:
+            images = images.cuda() if gpu_available else images.cpu()
+            labels = labels.cuda() if gpu_available else labels.cpu()
+
+            # run prediction
+            with torch.no_grad():
+                model.eval()
+                logits = model(images)
+                batch_preds = list(logits.to("cpu").numpy())
+                batch_actuals = list(labels.to("cpu").numpy())
+                preds.extend(batch_preds)
+                actuals.extend(batch_actuals)
+        return np.array(preds), np.array(actuals)
+    finally:
+        model = model.cpu()
+
+
+def predict(model, data):
+    """ runs predictions on Numpy Array (use for classification ONLY)
+    @params:
+        - model: instance of model derived from nn.Model (or instance of pyt.PytModel or pyt.PytSequential)
+        - data: Numpy array of values on which predictions should be run
+    @returns:
+        - Numpy array of class predictions (probabilities)
+        NOTE: to convert to classes use np.max(...,axis=1) after this call.
+    """
+    try:
+        assert isinstance(model, nn.Module), \
+            "predict() works with instances of nn.Module only!"
+        assert ((isinstance(data, np.ndarray)) or (isinstance(data, torch.Tensor))), \
+            "data must be an instance of Numpy ndarray or torch.tensor"
+        # train on GPU if you can
+        gpu_available = torch.cuda.is_available()
+        model = model.cuda() if gpu_available else model.cpu()
+
+        # run prediction
+        with torch.no_grad():
+            model.eval()
+            if isinstance(data, np.ndarray):
+                #data = data.astype(np.float32)
+                data = torch.tensor(data, dtype=torch.float32)
+            data = data.cuda() if gpu_available else data.cpu()
+            # forward pass
+            logits = model(data)
+            preds = np.array(logits.cpu().numpy())
+        return preds
+    finally:
+        model = model.cpu()
+
+
+def save_model(model, model_save_name, model_save_dir=os.path.join('.', 'model_states')):
+    """ saves Pytorch model to disk (file with .pt extension) 
+    @params:
+        - model: instance of model derived from nn.Model (or instance of pyt.PytModel or pyt.PytSequential)
+        - model_save_name: name of file or complete path of file to save model to 
+          (NOTE: this file is overwritten without warning!)
+        - model_save_dir (optional, defaul='./model_states'): folder to save Pytorch model to
+           used only if model_save_name is just a name of file
+           ignored if model_save_name is complete path to a file
+    """
+    if not model_save_name.endswith('.pt'):
+        model_save_name = model_save_name + '.pt'
+
+    # model_save_name could be just a file name or complete path
+    if not (len(os.path.dirname(model_save_name)) == 0):
+        # model_save_name is a complete path (e.g. ./model_save_dir/model_name.pt
+        model_save_dir, model_save_name = os.path.split(
+            model_save_name)  # extract dir & file name
+
+    # create model_save_dir if it does not exist
+    if not os.path.exists(model_save_dir):
+        try:
+            os.mkdir(model_save_dir)
+        except OSError as err:
+            print(
+                f"FATAL ERROR: Unable to create folder {model_save_dir} to save Pytorch model!")
+            raise err
+
+    model_save_path = os.path.join(model_save_dir, model_save_name)
+
+    # # only file name specified e.g. pyt_model.pt. We'll use model_save_dir to save
+    # if not os.path.exists(model_save_dir):
+    #     # check if save_dir exists, else create it
+    #     try:
+    #         os.mkdir(model_save_dir)
+    #     except OSError as err:
+    #         print("Unable to create folder {} to save Pytorch model. Can't continue!".format(model_save_dir))
+    #         raise err
+    # model_save_path = os.path.join(model_save_dir, model_save_name)
+    # else:
+    #     # user passed in complete path e.g. './save_states/kr_model.h5'
+    #     if not os.path.exists(model_save_dir):
+    #         try:
+    #             os.mkdir(model_save_dir)
+    #         except OSError as err:
+    #             print("Unable to create folder {} to save Pytorch model. Can't continue!".format(model_save_dir))
+    #             raise err
+
+    #     model_save_path = model_save_name
+
+    torch.save(model, model_save_path)
+    print(f'Pytorch model saved to {model_save_path}')
+
+
+def load_model(model_save_name, model_save_dir='./model_states'):
+    """ loads model from disk and create a complete instance from saved state
+    @params:
+        - model_save_name: name of file or complete path of file to save model to 
+        - model_save_dir (optional, defaul='./model_states'): folder to load the Pytorch model from
+           used only if model_save_name is just a name of file; ignored if model_save_name is complete path to a file
+    @returns:
+        - 'ready-to-go' instance of model restored from saved state
+    """
+    if not model_save_name.endswith('.pt'):
+        model_save_name = model_save_name + '.pt'
+
+    # base_file_name could be just a file name or complete path
+    if (len(os.path.dirname(model_save_name)) == 0):
+        # only file name specified e.g. pyt_model.pt
+        model_save_path = os.path.join(model_save_dir, model_save_name)
+    else:
+        # user passed in complete path e.g. './save_states/kr_model.h5'
+        model_save_path = model_save_name
+
+    if not os.path.exists(model_save_path):
+        raise IOError('Cannot find model state file at %s!' % model_save_path)
+
+    model = torch.load(model_save_path)
+    model.eval()
+    print('Pytorch model loaded from %s' % model_save_path)
+    return model
+
+
+def show_plots(history, metric=None, plot_title=None, fig_size=None):
+    """ Useful function to view plot of loss values & 'metric' across the various epochs
+        Works with the history object returned by the fit() or fit_generator() call """
+    assert type(history) is dict
+
+    # we must have at least loss in the history object
+    assert 'loss' in history.keys(
+    ), f"ERROR: expecting \'loss\' as one of the metrics in history object"
+    if metric is not None:
+        assert isinstance(
+            metric, str), "ERROR: expecting a string value for the \'metric\' parameter"
+        assert metric in history.keys(
+        ), f"{metric} is not tracked in training history!"
+
+    loss_metrics = ['loss']
+    if 'val_loss' in history.keys():
+        loss_metrics.append('val_loss')
+    # after above lines, loss_metrics = ['loss'] OR ['loss', 'val_loss']
+
+    other_metrics = []
+    if metric is not None:
+        assert metric in METRICS_MAP.keys(
+        ), f"ERROR: {metric} is not a metric being tracked. Please check compile() function!"
+        other_metrics.append(metric)
+        if f"val_{metric}" in history.keys():
+            other_metrics.append(f"val_{metric}")
+    # After above lines, other_metrics = [] OR
+    #   if metric is not None (e.g. if metrics = 'accuracy'),
+    #       then other_metrics = ['accuracy'] OR ['accuracy', 'val_accuracy']
+
+    # display the plots
+    col_count = 1 if len(other_metrics) == 0 else 2
+    df = pd.DataFrame(history)
+
+    with sns.axes_style("darkgrid"):
+        sns.set_context("notebook", font_scale=1.3)
+        sns.set_style(
+            {"font.sans-serif": ["SF UI Text", "Verdana", "Arial", "Calibri", "DejaVu Sans"]})
+
+        f, ax = plt.subplots(nrows=1, ncols=col_count, figsize=(
+            (16, 5) if fig_size is None else fig_size))
+        axs = ax[0] if col_count == 2 else ax
+
+        # plot the losses
+        losses_df = df.loc[:, loss_metrics]
+        losses_df.plot(ax=axs)
+        #ax[0].set_ylim(0.0, 1.0)
+        axs.grid(True)
+        losses_title = 'Training \'loss\' vs Epochs' if len(
+            loss_metrics) == 1 else 'Training & Validation \'loss\' vs Epochs'
+        axs.title.set_text(losses_title)
+
+        # plot the metric, if specified
+        if metric is not None:
+            metrics_df = df.loc[:, other_metrics]
+            metrics_df.plot(ax=ax[1])
+            #ax[1].set_ylim(0.0, 1.0)
+            ax[1].grid(True)
+            metrics_title = f'Training \'{other_metrics[0]}\' vs Epochs' if len(other_metrics) == 1 \
+                else f'Training & Validation \'{other_metrics[0]}\' vs Epochs'
+            ax[1].title.set_text(metrics_title)
+
+        if plot_title is not None:
+            plt.suptitle(plot_title)
+
+        plt.show()
+        plt.close()
+
+
+def plot_confusion_matrix(cm, class_names=None, title="Confusion Matrix", cmap=plt.cm.Blues):
+    """ graphical plot of the confusion matrix 
+    @params:
+        cm - the confusion matrix (value returned by the sklearn.metrics.confusion_matrix(...) call)
+        class_names (list) - names (text) of classes you want to use (list of strings)
+        title (string, default='Confusion Matrix') - title of the plot
+        cmap (matplotlib supported palette, default=plt.cm.Blues) - color palette you want to use
+    """
+
+    class_names = ['0', '1'] if class_names is None else class_names
+    df = pd.DataFrame(cm, index=class_names, columns=class_names)
+
+    with sns.axes_style("darkgrid"):
+        sns.set_context("notebook", font_scale=1.1)
+        sns.set_style(
+            {"font.sans-serif": ["SF UI Text", "Verdana", "Arial", "Calibri", "DejaVu Sans"]})
+        hmap = sns.heatmap(df, annot=True, fmt="d", cmap=cmap)
+        hmap.yaxis.set_ticklabels(
+            hmap.yaxis.get_ticklabels(), rotation=0, ha='right')
+        hmap.xaxis.set_ticklabels(
+            hmap.xaxis.get_ticklabels(), rotation=30, ha='right')
+
+        plt.ylabel('True label')
+        plt.xlabel('Predicted label')
+        plt.title(title)
+    plt.show()
+    plt.close()
+
+# --------------------------------------------------------------------------------------------
+# Utility classes
+# --------------------------------------------------------------------------------------------
+
+
+class PytkModule(nn.Module):
+    """
+    A class that you can inherit from to define your project's model
+    Inheriting from this class provides a Keras-like interface for training model, evaluating model performance
+    and for generating predictions.
+        - As usual, you must override the constructor and the forward() method in your derived class.
+        - You may provide a compile() function to set loss, optimizer and metrics at one location, else
+          you will have to provide these as parameters to the fit(), evaluate() calls
+    This class provides the following convenience methods that call functions defined above
+    You call this class's functions with the same parameters, except model, which is passed as 'self'
+       - compile(loss, optimizer, metrics=None) - keras compile() like function. Sets the loss function,
+            optimizer and metrics (if any) to use during testing. Note that loss is always measured.
+       - fit() - trains the model on numpy arrays (X = data & y = labels). 
+       - fit_dataset() - trains model on torch.utils.data.Dataset instance. 
+       - evaluate() - evaluate on numpy arrays (X & y)
+       - evaluate_dataset() - evaluate on torch.utils.data.Dataset
+       - predict() - generates class predictions
+       - save() - same as save_model(). Saved model's state to disk
+       - summary() - provides a Keras like summary of model
+       NOTE:
+       - a load() function, to load model's state from disk is not implemented, use stand-alone load_model() 
+         function instead
+    """
+
+    def __init__(self):
+        super(PytkModule, self).__init__()
+        self.loss_fn = None
+        self.optimizer = None
+        self.metrics_list = None
+
+    def compile(self, loss, optimizer, metrics=None):
+        assert loss is not None, "ERROR: loss function must be a valid loss function!"
+        assert optimizer is not None, "ERROR: optimizer must be a valid optimizer function"
+        self.loss_fn = loss
+        self.optimizer = optimizer
+        self.metrics_list = metrics
+
+    def forward(self, input):
+        raise NotImplementedError("You have landed up calling PytModule.forward(). " +
+                                  "You must re-implement this menthod in your derived class!")
+
+    def fit_dataset(self, train_dataset, loss_fn=None, optimizer=None, validation_split=0.0,
+                    validation_dataset=None, lr_scheduler=None, epochs=25, batch_size=64, metrics=None,
+                    shuffle=True, num_workers=0, early_stopping=None, verbose=2, report_interval=1):
+        """ 
+        train model on instance of torch.utils.data.Dataset
+        @params:
+            - train_dataset: instance of torch.utils.data.Dataset on which the model trains
+            - loss_fn (optional, default=None): instance of one of the loss functions defined in Pytorch
+              You could pass loss functions as a parameter to this function or pre-set it using the compile function.
+              Value passed into this parameter takes precedence over value set in compile(...) call
+            - optimizer (optional, default=None): instance of any optimizer defined by Pytorch
+              You could pass optimizer as a parameter to this function or pre-set it using the compile function.
+              Value passed into this parameter takes precedence over value set in compile(...) call
+            - validation_split: Float between 0 and 1. Fraction of the training data to be used as validation data. 
+              The model will set apart this fraction of the training data, will not train on it, and will 
+              evaluate the loss and any model metrics on this data at the end of each epoch.
+            - validation_dataset (optional, default=None) - instance of torch.utils.data.Dataset used for cross-validation
+              If you pass a valid instance, then model is cross-trained on train_dataset and validation_dataset, else model
+              is trained on just train_dataset. As a best practice, it is advisible to use cross training.
+            - lr_scheduler (optional, default=NOne) - learning rate scheduler, used to step the learning rate across epochs 
+               as model trains. Instance of any scheduler defined in torch.optim.lr_scheduler package
+            - epochs (optional, default=25): no of epochs for which model is trained
+            - batch_size (optional, default=64): batch size to use
+            - metrics (optional, default=None): list of metrics to measure across epochs as model trains. 
+              Following metrics are supported (each identified by a key)
+                'acc' or 'accuracy' - accuracy
+                'prec' or 'precision' - precision
+                'rec' or 'recall' - recall
+                'f1' or 'f1_score' - f1_score
+                'roc_auc' - roc_auc_score
+                'mse' - mean squared error
+                'rmse' - root mean squared error
+               metrics are provided as a list (e.g. ['acc','f1'])
+               Loss is ALWAYS measures, even if you don't provide a list of metrics
+               NOTE: if validation_dataset is provided, each metric is also measured for the validaton dataset
+            - num_workers: no of worker threads to use to load datasets
+            - early_stopping: instance of EarlyStopping class if early stopping is to be used (default: None)
+            - verbose (integer = 0,1 or 2, default=0): sets verbosity level of progress reported during training
+                verbose=2: max verbose output, displays metrics batchwise
+                verbose=1: medium verbosity, displays batch progress, but metrics only at end of epoch
+                verbose=0: least verbose, no output is displayed until epoch completes.
+            - report_interval (default=1): interval at which training progress is reported.
+        @returns:
+           - history object (which is a map of metrics measured across epochs).
+             Each metric list is accessed as hist[metric_name] (e.g. hist['loss'] or hist['acc'])
+             If validation_dataset is also provided, it will return corresponding metrics for validation dataset too
+             (e.g. hist['val_acc'], hist['val_loss'])
+        """
+        p_loss_fn = self.loss_fn if loss_fn is None else loss_fn
+        p_optimizer = self.optimizer if optimizer is None else optimizer
+        p_metrics_list = self.metrics_list if metrics is None else metrics
+        return train_model(self, train_dataset, loss_fn=p_loss_fn, optimizer=p_optimizer,
+                           validation_split=validation_split, validation_dataset=validation_dataset,
+                           lr_scheduler=lr_scheduler, epochs=epochs, batch_size=batch_size,
+                           metrics=p_metrics_list, shuffle=shuffle, num_workers=num_workers,
+                           early_stopping=early_stopping, verbose=verbose, report_interval=report_interval)
+
+    def fit(self, X_train, y_train, loss_fn=None, optimizer=None, validation_split=0.0, validation_data=None,
+            lr_scheduler=None, epochs=25, batch_size=64, metrics=None, shuffle=True, num_workers=0,
+            early_stopping=None, verbose=2, report_interval=1):
+
+        assert ((X_train is not None) and (isinstance(X_train, np.ndarray))), \
+            "Parameter error: X_train is None or is NOT an instance of np.ndarray"
+        assert ((y_train is not None) and (isinstance(y_train, np.ndarray))), \
+            "Parameter error: y_train is None or is NOT an instance of np.ndarray"
+        if (y_train.dtype == np.int) or (y_train.dtype == np.long):
+            y_dtype = np.long
+        else:
+            y_dtype = np.float32
+
+        torch_X_train = torch.from_numpy(X_train).type(torch.FloatTensor)
+        torch_y_train = torch.from_numpy(y_train).type(
+            torch.LongTensor if y_dtype == np.long else torch.FloatTensor)
+        train_dataset = torch.utils.data.TensorDataset(
+            torch_X_train, torch_y_train)
+
+        validation_dataset = None
+        if validation_data is not None:
+            assert isinstance(validation_data, tuple)
+            assert isinstance(
+                validation_data[0], np.ndarray), "Expecting validation_dataset[0] to be a Numpy array"
+            assert isinstance(
+                validation_data[1], np.ndarray), "Expecting validation_dataset[1] to be a Numpy array"
+            if (validation_data[1].dtype == np.int) or (validation_data[1].dtype == np.long):
+                y_val_dtype = np.long
+            else:
+                y_val_dtype = np.float32
+
+            torch_X_val = torch.from_numpy(
+                validation_data[0]).type(torch.FloatTensor)
+            torch_y_val = torch.from_numpy(validation_data[1]).type(
+                torch.LongTensor if y_val_dtype == np.long else torch.FloatTensor)
+            validation_dataset = torch.utils.data.TensorDataset(
+                torch_X_val, torch_y_val)
+
+        p_loss_fn = self.loss_fn if loss_fn is None else loss_fn
+        p_optimizer = self.optimizer if optimizer is None else optimizer
+        p_metrics_list = self.metrics_list if metrics is None else metrics
+        return self.fit_dataset(train_dataset, loss_fn=p_loss_fn, optimizer=p_optimizer,
+                                validation_split=validation_split, validation_dataset=validation_dataset,
+                                lr_scheduler=lr_scheduler,
+                                epochs=epochs, batch_size=batch_size, metrics=p_metrics_list,
+                                shuffle=shuffle, num_workers=num_workers, early_stopping=early_stopping,
+                                verbose=verbose, report_interval=report_interval)
+
+    def evaluate_dataset(self, dataset, loss_fn=None, batch_size=64, metrics=None, num_workers=0):
+        p_loss_fn = self.loss_fn if loss_fn is None else loss_fn
+        p_metrics_list = self.metrics_list if metrics is None else metrics
+        return evaluate_model(self, dataset, loss_fn=p_loss_fn, batch_size=batch_size, metrics=p_metrics_list,
+                              num_workers=num_workers)
+
+    def evaluate(self, X, y, loss_fn=None, batch_size=64, metrics=None, num_workers=0):
+        assert ((X is not None) and (isinstance(X, np.ndarray))), \
+            "Parameter error: X is None or is NOT an instance of np.ndarray"
+        assert ((y is not None) and (isinstance(y, np.ndarray))), \
+            "Parameter error: y is None or is NOT an instance of np.ndarray"
+
+        if (y.dtype == np.int) or (y.dtype == np.long):
+            y_dtype = np.long
+        else:
+            y_dtype = np.float32
+
+        torch_X = torch.from_numpy(X).type(torch.FloatTensor)
+        torch_y = torch.from_numpy(y).type(
+            torch.LongTensor if y_dtype == np.long else torch.FloatTensor)
+        p_dataset = torch.utils.data.TensorDataset(torch_X, torch_y)
+        return self.evaluate_dataset(p_dataset, loss_fn=loss_fn, batch_size=batch_size,
+                                     metrics=metrics, num_workers=num_workers)
+
+    def predict_dataset(self, dataset, batch_size=32, num_workers=0):
+        assert dataset is not None
+        assert isinstance(dataset, torch.utils.data.Dataset)
+        return predict_dataset(self, dataset, batch_size, num_workers=num_workers)
+
+    def predict(self, data):
+        assert data is not None
+        assert ((isinstance(data, np.ndarray)) or (isinstance(data, torch.Tensor))), \
+            "data must be an instance of Numpy ndarray or torch.tensor"
+        return predict(self, data)
+
+    def save(self, model_save_name, model_save_dir='./model_states'):
+        save_model(self, model_save_name, model_save_dir)
+
+    # NOTE: load() is not implemented. Use standalone load_model() function instead
+
+    def summary(self, input_shape):
+        if torch.cuda.is_available():
+            summary(self.cuda(), input_shape)
+        else:
+            summary(self.cpu(), input_shape)
+
+
+class PytkModuleWrapper():
+    """
+    Utility class that wraps an instance of nn.Module or nn.Sequential or a pre-trained Pytorch module
+    and provides a Keras-like interface to train, evaluate & predict results from model.
+    """
+
+    def __init__(self, model):
+        super(PytkModuleWrapper, self).__init__()
+        assert (model is not None) and isinstance(model, nn.Module), \
+            "model parameter is None or not of type nn.Module"
+        self.model = model
+        self.loss_fn = None
+        self.optimizer = None
+        self.metrics_list = None
+
+    def compile(self, loss, optimizer, metrics=None):
+        assert loss is not None, "ERROR: loss function must be a valid loss function!"
+        assert optimizer is not None, "ERROR: optimizer must be a valid optimizer function"
+        self.loss_fn = loss
+        self.optimizer = optimizer
+        self.metrics_list = metrics
+
+    def forward(self, input):
+        return self.model.forward(input)
+
+    def parameters(self, recurse=True):
+        return self.model.parameters(recurse)
+
+    def fit_dataset(self, train_dataset, loss_fn=None, optimizer=None, validation_split=0.0,
+                    validation_dataset=None, lr_scheduler=None, epochs=25, batch_size=64, metrics=None,
+                    shuffle=True, num_workers=0, early_stopping=None, verbose=2, report_interval=1):
+        p_loss_fn = self.loss_fn if loss_fn is None else loss_fn
+        p_optimizer = self.optimizer if optimizer is None else optimizer
+        p_metrics_list = self.metrics_list if metrics is None else metrics
+
+        return train_model(self.model, train_dataset, loss_fn=p_loss_fn, optimizer=p_optimizer,
+                           validation_split=validation_split, validation_dataset=validation_dataset, lr_scheduler=lr_scheduler,
+                           epochs=epochs, batch_size=batch_size, metrics=p_metrics_list, shuffle=shuffle, num_workers=num_workers,
+                           early_stopping=early_stopping, verbose=verbose, report_interval=report_interval)
+
+    def fit(self, X_train, y_train, loss_fn=None, optimizer=None, validation_split=0.0, validation_data=None,
+            lr_scheduler=None, epochs=25, batch_size=64, metrics=None, shuffle=True, num_workers=0,
+            early_stopping=None, verbose=2, report_interval=1):
+
+        assert ((X_train is not None) and (isinstance(X_train, np.ndarray))), \
+            "Parameter error: X_train is None or is NOT an instance of np.ndarray"
+        assert ((y_train is not None) and (isinstance(y_train, np.ndarray))), \
+            "Parameter error: y_train is None or is NOT an instance of np.ndarray"
+        if (y_train.dtype == np.int) or (y_train.dtype == np.long):
+            y_dtype = np.long
+        else:
+            y_dtype = np.float32
+
+        #train_dataset = XyDataset(X_train, y_train, y_dtype)
+        torch_X_train = torch.from_numpy(X_train).type(torch.FloatTensor)
+        torch_y_train = torch.from_numpy(y_train).type(
+            torch.LongTensor if y_dtype == np.long else torch.FloatTensor)
+        train_dataset = torch.utils.data.TensorDataset(
+            torch_X_train, torch_y_train)
+
+        validation_dataset = None
+        if validation_data is not None:
+            assert isinstance(validation_data, tuple)
+            assert isinstance(
+                validation_data[0], np.ndarray), "Expecting validation_dataset[0] to be a Numpy array"
+            assert isinstance(
+                validation_data[1], np.ndarray), "Expecting validation_dataset[1] to be a Numpy array"
+            if (validation_data[1].dtype == np.int) or (validation_data[1].dtype == np.long):
+                y_val_dtype = np.long
+            else:
+                y_val_dtype = np.float32
+            #validation_dataset = XyDataset(validation_data[0], validation_data[1], y_val_dtype)
+            torch_X_val = torch.from_numpy(
+                validation_data[0]).type(torch.FloatTensor)
+            torch_y_val = torch.from_numpy(validation_data[1]).type(
+                torch.LongTensor if y_val_dtype == np.long else torch.FloatTensor)
+            validation_dataset = torch.utils.data.TensorDataset(
+                torch_X_val, torch_y_val)
+
+        p_loss_fn = self.loss_fn if loss_fn is None else loss_fn
+        p_optimizer = self.optimizer if optimizer is None else optimizer
+        p_metrics_list = self.metrics_list if metrics is None else metrics
+        return self.fit_dataset(train_dataset, loss_fn=p_loss_fn, optimizer=p_optimizer,
+                                validation_split=validation_split, validation_dataset=validation_dataset,
+                                lr_scheduler=lr_scheduler, epochs=epochs, batch_size=batch_size, metrics=p_metrics_list,
+                                shuffle=shuffle, num_workers=num_workers, early_stopping=early_stopping,
+                                verbose=verbose, report_interval=report_interval)
+
+    def evaluate_dataset(self, dataset, loss_fn=None, batch_size=64, metrics=None, num_workers=0):
+        p_loss_fn = self.loss_fn if loss_fn is None else loss_fn
+        p_metrics_list = self.metrics_list if metrics is None else metrics
+        return evaluate_model(self.model, dataset, loss_fn=p_loss_fn, batch_size=batch_size,
+                              metrics=p_metrics_list, num_workers=num_workers)
+
+    def evaluate(self, X, y, loss_fn=None, batch_size=64, metrics=None, num_workers=0):
+        assert ((X is not None) and (isinstance(X, np.ndarray))), \
+            "Parameter error: X is None or is NOT an instance of np.ndarray"
+        assert ((y is not None) and (isinstance(y, np.ndarray))), \
+            "Parameter error: y is None or is NOT an instance of np.ndarray"
+        if (y.dtype == np.int) or (y.dtype == np.long):
+            y_dtype = np.long
+        else:
+            y_dtype = np.float32
+
+        torch_X = torch.from_numpy(X).type(torch.FloatTensor)
+        torch_y = torch.from_numpy(y).type(
+            torch.LongTensor if y_dtype == np.long else torch.FloatTensor)
+        p_dataset = torch.utils.data.TensorDataset(torch_X, torch_y)
+        return self.evaluate_dataset(p_dataset, loss_fn=loss_fn, batch_size=batch_size,
+                                     metrics=metrics, num_workers=num_workers)
+
+    def predict_dataset(self, dataset, batch_size=32, num_workers=0):
+        assert dataset is not None
+        assert isinstance(dataset, torch.utils.data.Dataset)
+        return predict_dataset(self.model, dataset, batch_size, num_workers=num_workers)
+
+    def predict(self, data):
+        assert data is not None
+        assert ((isinstance(data, np.ndarray)) or (isinstance(data, torch.Tensor))), \
+            "data must be an instance of Numpy ndarray or torch.tensor"
+        return predict(self.model, data)
+
+    def save(self, model_save_name, model_save_dir='./model_states'):
+        save_model(self.model, model_save_name, model_save_dir)
+
+    # NOTE: load() is not implemented
+
+    def summary(self, input_shape):
+        if torch.cuda.is_available():
+            summary(self.model.cuda(), input_shape)
+        else:
+            summary(self.model.cpu(), input_shape)